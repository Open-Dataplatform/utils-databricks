--- conflicted
+++ resolved
@@ -52,11 +52,7 @@
         self.debug = self.logger.debug
         
         # Parameter to enable developer mode and unittesting. Should only be modified for unittesting purposes or local data fetching
-<<<<<<< HEAD
         if self.dbutils is not None and "unittest_data_path" in self.dbutils.widgets.getAll():
-=======
-        if self.dbutils is not None and "unittest_data_path" in self.dbutils.widgets.__dict__["_widgets"]:
->>>>>>> 91bb6e8d
             self._data_base_path: str = self.dbutils.widgets.get("unittest_data_path")
         else:
             self._data_base_path: str = ""
@@ -110,11 +106,7 @@
         widget_definitions = self.WIDGET_CONFIG.get(self.file_type, [])
         widget_definitions.extend(self.CONSTANT_WIDGETS)
         for widget in widget_definitions:
-<<<<<<< HEAD
             if widget["name"] not in self.dbutils.widgets.getAll():
-=======
-            if widget["name"] not in self.dbutils.widgets.__dict__["_widgets"]:
->>>>>>> 91bb6e8d
                 self.dbutils.widgets.text(widget["name"], widget["default"], widget["label"])
         self.logger.log_info(f"Widgets initialized for file type: {self.file_type}")
         self.logger.log_debug(f"Widget Definitions: {widget_definitions}")
@@ -197,10 +189,6 @@
         return None
 
 
-<<<<<<< HEAD
-
-=======
->>>>>>> 91bb6e8d
     def _validate_config(self):
         """Performs validation of configuration parameters."""
         self.logger.log_debug("Validating configuration parameters...")
