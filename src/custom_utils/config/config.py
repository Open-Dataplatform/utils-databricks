import os
import inspect
from pyspark.sql import SparkSession
from custom_utils.logging.logger import Logger
from custom_utils.helper import get_param_value
from custom_utils.path_utils import (
    generate_source_path,
    generate_source_file_path,
    generate_schema_path,
    generate_schema_file_path,
)

class Config:
    def __init__(self, dbutils=None, logger=None, debug: bool = False):
        """
        Initialize the Config class with basic parameters, set up logger, and Spark session.
        """
        self.dbutils = dbutils or globals().get("dbutils", None)
        self.logger = logger or Logger(debug=debug)  # Use passed logger or fallback to custom Logger
        self.debug = debug

<<<<<<< HEAD
        self._log("Starting Config Initialization", level='info')
        self._log("Logger initialized successfully.", level='info')
        
=======
        self.logger.log_start("Config Initialization")

>>>>>>> 31d0aa8e
        try:
            self._initialize_parameters()
<<<<<<< HEAD
            self._initialize_paths()
            self.spark = self._initialize_spark()
            self.use_schema = bool(self.schema_folder_name)
            self._log_successful_initialization()
        except Exception as e:
            self._handle_initialization_error(e)

    @staticmethod
    def initialize(dbutils=None, logger=None, debug: bool = False) -> 'Config':
        return Config(dbutils=dbutils, logger=logger, debug=debug)

    def _log(self, message: str, level: str = 'info'):
        """Logs messages at the desired log level."""
        if self.logger:
            if level == 'info':
                self.logger.log_info(message)
            elif level == 'warning':
                self.logger.log_warning(message)
            elif level == 'error':
                self.logger.log_error(message)

    def _initialize_parameters(self) -> None:
        """Initialize all the configuration parameters required."""
        try:
            self.source_environment = get_param_value(self.dbutils, "SourceStorageAccount", required=True)
            self.destination_environment = get_param_value(self.dbutils, "DestinationStorageAccount", required=True)
            self.source_container = get_param_value(self.dbutils, "SourceContainer", required=True)
            self.source_datasetidentifier = get_param_value(self.dbutils, "SourceDatasetidentifier", required=True)
            self.source_filename = get_param_value(self.dbutils, "SourceFileName", default_value="*")
            self.key_columns = get_param_value(self.dbutils, "KeyColumns", required=True).replace(" ", "")
            self.feedback_column = get_param_value(self.dbutils, "FeedbackColumn", required=False)
            self.schema_folder_name = get_param_value(self.dbutils, "SchemaFolderName", required=False)
            self.sheet_name = get_param_value(self.dbutils, "SheetName", required=False)
            
            depth_level_str = get_param_value(self.dbutils, "DepthLevel", default_value="")
            self.depth_level = int(depth_level_str) if depth_level_str else None
            if self.depth_level is None:
                self._log("DepthLevel is not provided or empty. Setting it to None.", level='warning')
        except Exception as e:
            self._raise_error(f"Error initializing parameters: {e}")
=======

            # Initialize paths
            self._initialize_paths()

            # Initialize Spark session
            self.spark = self._initialize_spark()

            # Determine if schema will be used based on whether schema_folder_name is provided
            self.use_schema = bool(self.schema_folder_name)

            # Log success and the initialized parameters
            self._log_successful_initialization()
>>>>>>> 31d0aa8e

    def _initialize_paths(self):
        """Construct and initialize paths for source, destination, and schema."""
        try:
            self.source_folder_path = f"/dbfs{generate_source_path(self.source_environment, self.source_datasetidentifier)}"
            self.destination_folder_path = f"/dbfs{generate_source_path(self.destination_environment, self.source_datasetidentifier)}"
            if self.schema_folder_name:
                self.source_schema_folder_path = f"/dbfs{generate_schema_path(self.source_environment, self.schema_folder_name, self.source_datasetidentifier)}".rstrip('/')
            else:
                self.source_schema_folder_path = None
        except Exception as e:
<<<<<<< HEAD
            self._raise_error(f"Error initializing paths: {e}")

    def _initialize_spark(self) -> SparkSession:
        """Initializes and returns the Spark session."""
        try:
            return SparkSession.builder.appName(f"Data Processing Pipeline: {self.source_datasetidentifier}").getOrCreate()
        except Exception as e:
            self._raise_error(f"Failed to initialize Spark session: {e}")

    def _log_successful_initialization(self) -> None:
        """Logs the success of configuration initialization and details."""
        self._log("Spark session initialized successfully.", level='info')
        self._log_params()
        self._log("Finished Config Initialization successfully. Proceeding with notebook execution.", level='info')

    def _log_params(self):
        """Logs all the configuration parameters, dividing them into required, optional, and extended sections."""
        required_params = [
=======
            self._handle_initialization_error(e)

    @staticmethod
    def initialize(dbutils=None, logger=None, debug: bool = False) -> 'Config':
        """
        Static method to create and return a Config instance.
        """
        return Config(dbutils=dbutils, logger=logger, debug=debug)

    def _initialize_parameters(self):
        """Initialize all the configuration parameters required."""
        try:
            # Required parameters
            self.source_environment = get_param_value(self.dbutils, "SourceStorageAccount", required=True)
            self.destination_environment = get_param_value(self.dbutils, "DestinationStorageAccount", required=True)
            self.source_container = get_param_value(self.dbutils, "SourceContainer", required=True)
            self.source_datasetidentifier = get_param_value(self.dbutils, "SourceDatasetidentifier", required=True)
            self.source_filename = get_param_value(self.dbutils, "SourceFileName", default_value="*")
            self.key_columns = get_param_value(self.dbutils, "KeyColumns", required=True).replace(" ", "")

            # Optional parameters
            self.feedback_column = get_param_value(self.dbutils, "FeedbackColumn", required=False)
            self.schema_folder_name = get_param_value(self.dbutils, "SchemaFolderName", required=False)

            # Depth level is optional, but we log a warning if not provided
            depth_level_str = get_param_value(self.dbutils, "DepthLevel", default_value="")
            self.depth_level = int(depth_level_str) if depth_level_str else None
            if self.depth_level is None:
                self.logger.log_warning("DepthLevel is not provided or empty. Setting it to None.")
                
        except Exception as e:
            self.logger.log_error(f"Error initializing parameters: {e}")
            raise

    def _initialize_paths(self):
        """Construct and initialize paths for source, destination, and schema."""
        try:
            # Initialize source and destination paths and ensure they start with '/dbfs'
            self.source_folder_path = f"/dbfs{generate_source_path(self.source_environment, self.source_datasetidentifier)}"
            self.full_source_file_path = generate_source_file_path(self.source_folder_path, self.source_filename)

            self.destination_folder_path = f"/dbfs{generate_source_path(self.destination_environment, self.source_datasetidentifier)}"

            # Initialize schema paths only if schema_folder_name is provided
            if self.schema_folder_name:
                self.source_schema_folder_path = f"/dbfs{generate_schema_path(self.source_environment, self.schema_folder_name, self.source_datasetidentifier)}"
                self.full_schema_file_path = generate_schema_file_path(
                    self.source_schema_folder_path, self.source_datasetidentifier + "_schema"
                )
            else:
                self.source_schema_folder_path = None
                self.full_schema_file_path = None

        except Exception as e:
            self.logger.log_error(f"Error initializing paths: {e}")
            raise

    def _initialize_spark(self) -> SparkSession:
        """Initializes and returns the Spark session."""
        try:
            return SparkSession.builder.appName(f"Data Processing Pipeline: {self.source_datasetidentifier}").getOrCreate()
        except Exception as e:
            self._handle_spark_error(e)

    def _log_successful_initialization(self):
        """Logs the success of configuration initialization and details."""
        self.logger.log_info("Spark session initialized successfully.")
        self._log_params()
        self.logger.log_end("Config Initialization", success=True, additional_message="Proceeding with notebook execution.")

    def _log_params(self):
        """Logs all the configuration parameters, including both friendly name and variable name."""
        params = [
>>>>>>> 31d0aa8e
            f"Source Environment (source_environment): {self.source_environment}",
            f"Destination Environment (destination_environment): {self.destination_environment}",
            f"Source Container (source_container): {self.source_container}",
            f"Source Dataset Identifier (source_datasetidentifier): {self.source_datasetidentifier}",
            f"Source Filename (source_filename): {self.source_filename}",
            f"Key Columns (key_columns): {self.key_columns}",
        ]
<<<<<<< HEAD
        
        optional_params = []
        if self.feedback_column:
            optional_params.append(f"Feedback Column (feedback_column): {self.feedback_column}")
        if self.schema_folder_name:
            optional_params.append(f"Schema Folder Name (schema_folder_name): {self.schema_folder_name}")
        if self.depth_level is not None:
            optional_params.append(f"Depth Level (depth_level): {self.depth_level}")
        if hasattr(self, 'sheet_name'):
            optional_params.append(f"Sheet Name (sheet_name): {self.sheet_name}")

        extended_params = [
            f"Source Folder Path (source_folder_path): {self.source_folder_path}",
            f"Destination Folder Path (destination_folder_path): {self.destination_folder_path}",
        ]
        
        if self.source_schema_folder_path:
            extended_params.append(f"Source Schema Folder Path (source_schema_folder_path): {self.source_schema_folder_path}")

        extended_params.append(f"Use Schema (use_schema): {self.use_schema}")

        self.logger.log_block("Configuration Parameters", required_params)
        if optional_params:
            self.logger.log_block("Optional Parameters", optional_params)
        self.logger.log_block("Extended Parameters", extended_params)

    def _handle_initialization_error(self, e: Exception) -> None:
        """Handles initialization errors by raising a RuntimeError to ensure ADF detects failure."""
        error_message = f"Failed to initialize configuration: {str(e)}"
        self._log(error_message, level='error')
        self.logger.log_end("Config Initialization", success=False, additional_message="Check error logs for details.")
        raise RuntimeError(error_message)

    def _raise_error(self, message: str):
        """Logs an error message and raises a RuntimeError to stop the notebook."""
        self._log(message, level='error')
        raise RuntimeError(message)
=======

        # Only add the feedback column if it is provided
        if self.feedback_column:
            params.append(f"Feedback Column (feedback_column): {self.feedback_column}")

        # Only add schema folder path if it was initialized
        if self.source_schema_folder_path:
            params.append(f"Schema Folder Path (source_schema_folder_path): {self.source_schema_folder_path}")

        # Add DepthLevel if not None
        if self.depth_level is not None:
            params.append(f"Depth Level (depth_level): {self.depth_level}")

        params.extend([
            f"Source Folder Path (source_folder_path): {self.source_folder_path}",
            f"Destination Folder Path (destination_folder_path): {self.destination_folder_path}",
            f"Use Schema (use_schema): {self.use_schema}",
        ])

        self.logger.log_block("Configuration Parameters", params)

    def _handle_initialization_error(self, e: Exception):
        """Handles initialization errors."""
        error_message = f"Failed to initialize configuration: {str(e)}"
        self.logger.log_error(error_message)
        self.logger.log_end("Config Initialization", success=False, additional_message="Check error logs for details.")
        raise

    def _handle_spark_error(self, e: Exception):
        """Handles errors related to Spark initialization."""
        error_message = f"Failed to initialize Spark session: {str(e)}"
        self.logger.log_error(error_message)
        self.logger.exit_notebook(error_message, self.dbutils)
        raise
>>>>>>> 31d0aa8e

    def unpack(self, namespace: dict) -> None:
        """Unpacks all configuration attributes into the provided namespace (e.g., globals())."""
        namespace.update(vars(self))<|MERGE_RESOLUTION|>--- conflicted
+++ resolved
@@ -19,17 +19,10 @@
         self.logger = logger or Logger(debug=debug)  # Use passed logger or fallback to custom Logger
         self.debug = debug
 
-<<<<<<< HEAD
         self._log("Starting Config Initialization", level='info')
         self._log("Logger initialized successfully.", level='info')
-        
-=======
-        self.logger.log_start("Config Initialization")
-
->>>>>>> 31d0aa8e
         try:
             self._initialize_parameters()
-<<<<<<< HEAD
             self._initialize_paths()
             self.spark = self._initialize_spark()
             self.use_schema = bool(self.schema_folder_name)
@@ -70,20 +63,6 @@
                 self._log("DepthLevel is not provided or empty. Setting it to None.", level='warning')
         except Exception as e:
             self._raise_error(f"Error initializing parameters: {e}")
-=======
-
-            # Initialize paths
-            self._initialize_paths()
-
-            # Initialize Spark session
-            self.spark = self._initialize_spark()
-
-            # Determine if schema will be used based on whether schema_folder_name is provided
-            self.use_schema = bool(self.schema_folder_name)
-
-            # Log success and the initialized parameters
-            self._log_successful_initialization()
->>>>>>> 31d0aa8e
 
     def _initialize_paths(self):
         """Construct and initialize paths for source, destination, and schema."""
@@ -95,7 +74,6 @@
             else:
                 self.source_schema_folder_path = None
         except Exception as e:
-<<<<<<< HEAD
             self._raise_error(f"Error initializing paths: {e}")
 
     def _initialize_spark(self) -> SparkSession:
@@ -114,81 +92,6 @@
     def _log_params(self):
         """Logs all the configuration parameters, dividing them into required, optional, and extended sections."""
         required_params = [
-=======
-            self._handle_initialization_error(e)
-
-    @staticmethod
-    def initialize(dbutils=None, logger=None, debug: bool = False) -> 'Config':
-        """
-        Static method to create and return a Config instance.
-        """
-        return Config(dbutils=dbutils, logger=logger, debug=debug)
-
-    def _initialize_parameters(self):
-        """Initialize all the configuration parameters required."""
-        try:
-            # Required parameters
-            self.source_environment = get_param_value(self.dbutils, "SourceStorageAccount", required=True)
-            self.destination_environment = get_param_value(self.dbutils, "DestinationStorageAccount", required=True)
-            self.source_container = get_param_value(self.dbutils, "SourceContainer", required=True)
-            self.source_datasetidentifier = get_param_value(self.dbutils, "SourceDatasetidentifier", required=True)
-            self.source_filename = get_param_value(self.dbutils, "SourceFileName", default_value="*")
-            self.key_columns = get_param_value(self.dbutils, "KeyColumns", required=True).replace(" ", "")
-
-            # Optional parameters
-            self.feedback_column = get_param_value(self.dbutils, "FeedbackColumn", required=False)
-            self.schema_folder_name = get_param_value(self.dbutils, "SchemaFolderName", required=False)
-
-            # Depth level is optional, but we log a warning if not provided
-            depth_level_str = get_param_value(self.dbutils, "DepthLevel", default_value="")
-            self.depth_level = int(depth_level_str) if depth_level_str else None
-            if self.depth_level is None:
-                self.logger.log_warning("DepthLevel is not provided or empty. Setting it to None.")
-                
-        except Exception as e:
-            self.logger.log_error(f"Error initializing parameters: {e}")
-            raise
-
-    def _initialize_paths(self):
-        """Construct and initialize paths for source, destination, and schema."""
-        try:
-            # Initialize source and destination paths and ensure they start with '/dbfs'
-            self.source_folder_path = f"/dbfs{generate_source_path(self.source_environment, self.source_datasetidentifier)}"
-            self.full_source_file_path = generate_source_file_path(self.source_folder_path, self.source_filename)
-
-            self.destination_folder_path = f"/dbfs{generate_source_path(self.destination_environment, self.source_datasetidentifier)}"
-
-            # Initialize schema paths only if schema_folder_name is provided
-            if self.schema_folder_name:
-                self.source_schema_folder_path = f"/dbfs{generate_schema_path(self.source_environment, self.schema_folder_name, self.source_datasetidentifier)}"
-                self.full_schema_file_path = generate_schema_file_path(
-                    self.source_schema_folder_path, self.source_datasetidentifier + "_schema"
-                )
-            else:
-                self.source_schema_folder_path = None
-                self.full_schema_file_path = None
-
-        except Exception as e:
-            self.logger.log_error(f"Error initializing paths: {e}")
-            raise
-
-    def _initialize_spark(self) -> SparkSession:
-        """Initializes and returns the Spark session."""
-        try:
-            return SparkSession.builder.appName(f"Data Processing Pipeline: {self.source_datasetidentifier}").getOrCreate()
-        except Exception as e:
-            self._handle_spark_error(e)
-
-    def _log_successful_initialization(self):
-        """Logs the success of configuration initialization and details."""
-        self.logger.log_info("Spark session initialized successfully.")
-        self._log_params()
-        self.logger.log_end("Config Initialization", success=True, additional_message="Proceeding with notebook execution.")
-
-    def _log_params(self):
-        """Logs all the configuration parameters, including both friendly name and variable name."""
-        params = [
->>>>>>> 31d0aa8e
             f"Source Environment (source_environment): {self.source_environment}",
             f"Destination Environment (destination_environment): {self.destination_environment}",
             f"Source Container (source_container): {self.source_container}",
@@ -196,7 +99,6 @@
             f"Source Filename (source_filename): {self.source_filename}",
             f"Key Columns (key_columns): {self.key_columns}",
         ]
-<<<<<<< HEAD
         
         optional_params = []
         if self.feedback_column:
@@ -234,42 +136,6 @@
         """Logs an error message and raises a RuntimeError to stop the notebook."""
         self._log(message, level='error')
         raise RuntimeError(message)
-=======
-
-        # Only add the feedback column if it is provided
-        if self.feedback_column:
-            params.append(f"Feedback Column (feedback_column): {self.feedback_column}")
-
-        # Only add schema folder path if it was initialized
-        if self.source_schema_folder_path:
-            params.append(f"Schema Folder Path (source_schema_folder_path): {self.source_schema_folder_path}")
-
-        # Add DepthLevel if not None
-        if self.depth_level is not None:
-            params.append(f"Depth Level (depth_level): {self.depth_level}")
-
-        params.extend([
-            f"Source Folder Path (source_folder_path): {self.source_folder_path}",
-            f"Destination Folder Path (destination_folder_path): {self.destination_folder_path}",
-            f"Use Schema (use_schema): {self.use_schema}",
-        ])
-
-        self.logger.log_block("Configuration Parameters", params)
-
-    def _handle_initialization_error(self, e: Exception):
-        """Handles initialization errors."""
-        error_message = f"Failed to initialize configuration: {str(e)}"
-        self.logger.log_error(error_message)
-        self.logger.log_end("Config Initialization", success=False, additional_message="Check error logs for details.")
-        raise
-
-    def _handle_spark_error(self, e: Exception):
-        """Handles errors related to Spark initialization."""
-        error_message = f"Failed to initialize Spark session: {str(e)}"
-        self.logger.log_error(error_message)
-        self.logger.exit_notebook(error_message, self.dbutils)
-        raise
->>>>>>> 31d0aa8e
 
     def unpack(self, namespace: dict) -> None:
         """Unpacks all configuration attributes into the provided namespace (e.g., globals())."""
