--- conflicted
+++ resolved
@@ -1,13 +1,8 @@
 from typing import List
 from pyspark.sql.types import ArrayType, StructType, StringType
 import pyspark.sql.functions as F
-<<<<<<< HEAD
 from pyspark.sql import SparkSession, DataFrame
 from custom_utils.dp_storage import reader, writer
-
-=======
-from pyspark.sql import DataFrame
->>>>>>> 3776c83f
 
 def _get_array_and_struct_columns(df):
     """Return list with columns (names and types) of either ArrayType or StructType"""
@@ -19,12 +14,7 @@
 
     return complex_columns
 
-<<<<<<< HEAD
-
 def _get_expanded_columns_with_aliases(df, column_name, layer_separator="_"):
-=======
-def _get_expanded_columns_with_aliases(df, column_name, layer_separator='_'):
->>>>>>> 3776c83f
     """Return list of nested columns (pyspark.sql.column.Column) in a column struct. To be used in df.select().
 
     layer_separator is used as the separator in the new column name between the column and nested column names.
@@ -42,8 +32,6 @@
     """Return dataframe with flattened array column."""
     df = df.withColumn(column_name, F.explode_outer(F.col(column_name)))
     return df
-
-<<<<<<< HEAD
 
 def flatten_struct_column(df, column_name, layer_separator="_"):
     """Return dataframe with flattened struct column."""
@@ -55,15 +43,6 @@
 
 
 def flatten(df, layer_separator="_"):
-=======
-def flatten_struct_column(df, column_name, layer_separator='_'):
-    """Return dataframe with flattened struct column."""
-    expanded_columns = _get_expanded_columns_with_aliases(df, column_name, layer_separator)
-    df = df.select("*", *expanded_columns).drop(column_name)
-    return df
-
-def flatten(df, layer_separator='_'):
->>>>>>> 3776c83f
     """Return dataframe with flattened arrays and structs.
 
     Written with inspiration from https://www.youtube.com/watch?v=jD8JIw1FVVg.
@@ -238,8 +217,6 @@
 
     return s
 
-<<<<<<< HEAD
-
 def rename_columns(df: DataFrame, replacements: dict) -> DataFrame:
     """
     Renames DataFrame columns based on a dictionary of replacement rules.
@@ -251,10 +228,6 @@
     Returns:
         DataFrame: The DataFrame with renamed columns.
     """
-=======
-def rename_columns(df, replacements={'.': '_'}):
-    """Return dataframe with columns renamed according to replacement dict."""
->>>>>>> 3776c83f
     for column_name in df.columns:
         df = df.withColumnRenamed(
             column_name, _string_replace(column_name, replacements)
@@ -326,15 +299,9 @@
         if column_name not in df.columns:
             df = df.withColumn(column_name, F.lit(None))
             print(f'Column "{column_name}" was added.')
-<<<<<<< HEAD
-
-    return df
-
-
-=======
-    return df
-
->>>>>>> 3776c83f
+
+    return df
+
 def read_json_from_binary(spark, schema, data_file_path):
     """
     Reads files as binary, parses the JSON content, and ensures that the `input_file_name` is correctly
@@ -348,7 +315,6 @@
     Returns:
         DataFrame: The DataFrame parsed from the JSON content, with `input_file_name` as the first column.
     """
-<<<<<<< HEAD
     try:
         # Load all files as binary and extract relevant columns
         binary_df = spark.read.format("binaryFile").load(data_file_path)
@@ -486,29 +452,4 @@
     except Exception as e:
         if helper:
             helper.write_message(f"Error creating temporary view temp_{view_name}: {e}")
-        raise
-=======
-    # Load all files as binary
-    binary_df = spark.read.format("binaryFile").load(data_file_path)
-
-    # Extract the file path and content, and add an ID column
-    df_with_filename = binary_df.withColumn("json_string", F.col("content").cast("string")) \
-                                .withColumn("input_file_name", F.col("path")) \
-                                .withColumn("id", F.monotonically_increasing_id())
-
-    # Parse JSON content using the schema
-    df_parsed = spark.read.schema(schema).json(df_with_filename.select("json_string").rdd.map(lambda row: row.json_string)) \
-                          .withColumn("id", F.monotonically_increasing_id())
-
-    # Join the parsed DataFrame with the original DataFrame on the id column
-    df_final_with_filename = df_parsed.join(df_with_filename, on="id", how="inner")
-
-    # Drop unnecessary columns including `json_string`, `content`, `path`, `modificationTime`, `length`, and `id`
-    df_final_with_filename = df_final_with_filename.drop("json_string", "content", "path", "modificationTime", "length", "id")
-
-    # Reorder the columns to have `input_file_name` as the first column
-    columns = ["input_file_name"] + [col for col in df_final_with_filename.columns if col != "input_file_name"]
-    df_final_with_filename = df_final_with_filename.select(columns)
-
-    return df_final_with_filename
->>>>>>> 3776c83f
+        raise