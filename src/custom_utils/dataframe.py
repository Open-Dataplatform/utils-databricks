from typing import List
from pyspark.sql.types import ArrayType, StructType, StringType
import pyspark.sql.functions as F
from pyspark.sql import SparkSession, DataFrame
from custom_utils.dp_storage import reader, writer
<<<<<<< HEAD
=======

>>>>>>> b936c256

def _get_array_and_struct_columns(df):
    """Return list with columns (names and types) of either ArrayType or StructType"""
    complex_columns = []
    for field in df.schema.fields:
        data_type = type(field.dataType)
        if data_type == ArrayType or data_type == StructType:
            complex_columns.append((field.name, data_type))

    return complex_columns

<<<<<<< HEAD
=======

>>>>>>> b936c256
def _get_expanded_columns_with_aliases(df, column_name, layer_separator="_"):
    """Return list of nested columns (pyspark.sql.column.Column) in a column struct. To be used in df.select().

    layer_separator is used as the separator in the new column name between the column and nested column names.
    """
    expanded_columns = []
    for nested_column in df.select(f"`{column_name}`.*").columns:
        expanded_column = f"`{column_name}`.`{nested_column}`"
        expanded_column_alias = f"{column_name}{layer_separator}{nested_column}"

        expanded_columns.append(F.col(expanded_column).alias(expanded_column_alias))

    return expanded_columns


def flatten_array_column(df, column_name):
    """Return dataframe with flattened array column."""
    df = df.withColumn(column_name, F.explode_outer(F.col(column_name)))
    return df

<<<<<<< HEAD
=======

>>>>>>> b936c256
def flatten_struct_column(df, column_name, layer_separator="_"):
    """Return dataframe with flattened struct column."""
    expanded_columns = _get_expanded_columns_with_aliases(
        df, column_name, layer_separator
    )
    df = df.select("*", *expanded_columns).drop(column_name)
    return df


def flatten(df, layer_separator="_"):
    """Return dataframe with flattened arrays and structs.

    Written with inspiration from https://www.youtube.com/watch?v=jD8JIw1FVVg.
    """
    complex_columns = _get_array_and_struct_columns(df)

    while len(complex_columns) != 0:

        column_name, data_type = complex_columns[0]

        if data_type == StructType:
            df = flatten_struct_column(df, column_name, layer_separator)
        elif data_type == ArrayType:
            df = flatten_array_column(df, column_name)

        complex_columns = _get_array_and_struct_columns(df)

    return df


def flatten_df(
    df: DataFrame,
    depth_level=None,
    current_level=0,
    max_depth=1,
    type_mapping: dict = None,
) -> DataFrame:
    """
    Flattens complex fields in a DataFrame up to a specified depth level, applies type mapping,
    and renames columns by replacing '__' and '.' with '_'.

    Args:
        df (DataFrame): A PySpark DataFrame containing nested structures.
        depth_level (int, optional): The maximum depth level to flatten. If None, max_depth is used.
        current_level (int): The current depth level (used internally during recursion).
        max_depth (int): The maximum depth calculated from the schema.
        type_mapping (dict, optional): A dictionary mapping original types to desired Spark SQL types.

    Returns:
        DataFrame: A flattened DataFrame with custom types applied and column names adjusted.
    """
    # Determine the depth level to flatten to
    depth_level = max_depth if depth_level is None or depth_level == "" else depth_level

    # Exit early if the current level has reached or exceeded the depth level
    if current_level >= depth_level:
        return df

    # Apply custom type mappings if provided
    if type_mapping:
        df = df.select(
            [
                F.col(c).cast(
                    type_mapping.get(
                        df.schema[c].dataType.simpleString(), df.schema[c].dataType
                    )
                )
                for c in df.columns
            ]
        )

    # Identify columns with complex data types (arrays and structs)
    complex_fields = {
        field.name: field.dataType
        for field in df.schema.fields
        if isinstance(field.dataType, (ArrayType, StructType))
    }

    # Flatten each complex field based on its data type
    while complex_fields and current_level < depth_level:
        for col_name, data_type in complex_fields.items():
            if current_level + 1 == depth_level:
                # Convert nested structures to JSON strings if at the final depth level
                df = df.withColumn(col_name, F.to_json(F.col(col_name)))
            else:
                # Handle arrays and structs differently
                if isinstance(data_type, ArrayType):
                    df = df.withColumn(col_name, F.explode_outer(F.col(col_name)))
                if isinstance(data_type, StructType):
                    expanded_columns = [
                        F.col(f"{col_name}.{k}").alias(f"{col_name}_{k}")
                        for k in data_type.fieldNames()
                    ]
                    df = df.select("*", *expanded_columns).drop(col_name)

        # Re-evaluate complex fields after flattening
        complex_fields = {
            field.name: field.dataType
            for field in df.schema.fields
            if isinstance(field.dataType, (ArrayType, StructType))
        }
        current_level += 1

    # After flattening, convert any remaining complex fields to strings if the depth is reached
    if current_level >= depth_level:
        df = df.select(
            [
                F.col(c).cast(StringType())
                if isinstance(df.schema[c].dataType, (ArrayType, StructType))
                else F.col(c)
                for c in df.columns
            ]
        )

    # Rename columns by replacing '__' and '.' with '_'
    df = rename_columns(df, replacements={"__": "_", ".": "_"})

    return df

<<<<<<< HEAD
def flatten_df(
    df: DataFrame,
    depth_level=None,
    current_level=0,
    max_depth=1,
    type_mapping: dict = None,
) -> DataFrame:
    """
    Flattens complex fields in a DataFrame up to a specified depth level, applies type mapping,
    and renames columns by replacing '__' and '.' with '_'.

    Args:
        df (DataFrame): A PySpark DataFrame containing nested structures.
        depth_level (int, optional): The maximum depth level to flatten. If None, max_depth is used.
        current_level (int): The current depth level (used internally during recursion).
        max_depth (int): The maximum depth calculated from the schema.
        type_mapping (dict, optional): A dictionary mapping original types to desired Spark SQL types.

    Returns:
        DataFrame: A flattened DataFrame with custom types applied and column names adjusted.
    """
    # Determine the depth level to flatten to
    depth_level = max_depth if depth_level is None or depth_level == "" else depth_level

    # Exit early if the current level has reached or exceeded the depth level
    if current_level >= depth_level:
        return df

    # Apply custom type mappings if provided
    if type_mapping:
        df = df.select(
            [
                F.col(c).cast(
                    type_mapping.get(
                        df.schema[c].dataType.simpleString(), df.schema[c].dataType
                    )
                )
                for c in df.columns
            ]
        )

    # Identify columns with complex data types (arrays and structs)
    complex_fields = {
        field.name: field.dataType
        for field in df.schema.fields
        if isinstance(field.dataType, (ArrayType, StructType))
    }

    # Flatten each complex field based on its data type
    while complex_fields and current_level < depth_level:
        for col_name, data_type in complex_fields.items():
            if current_level + 1 == depth_level:
                # Convert nested structures to JSON strings if at the final depth level
                df = df.withColumn(col_name, F.to_json(F.col(col_name)))
            else:
                # Handle arrays and structs differently
                if isinstance(data_type, ArrayType):
                    df = df.withColumn(col_name, F.explode_outer(F.col(col_name)))
                if isinstance(data_type, StructType):
                    expanded_columns = [
                        F.col(f"{col_name}.{k}").alias(f"{col_name}_{k}")
                        for k in data_type.fieldNames()
                    ]
                    df = df.select("*", *expanded_columns).drop(col_name)

        # Re-evaluate complex fields after flattening
        complex_fields = {
            field.name: field.dataType
            for field in df.schema.fields
            if isinstance(field.dataType, (ArrayType, StructType))
        }
        current_level += 1

    # After flattening, convert any remaining complex fields to strings if the depth is reached
    if current_level >= depth_level:
        df = df.select(
            [
                F.col(c).cast(StringType())
                if isinstance(df.schema[c].dataType, (ArrayType, StructType))
                else F.col(c)
                for c in df.columns
            ]
        )

    # Rename columns by replacing '__' and '.' with '_'
    df = rename_columns(df, replacements={"__": "_", ".": "_"})

    return df

=======
>>>>>>> b936c256

def _string_replace(s: str, replacements: dict) -> str:
    """
    Helper function to perform multiple string replacements.

    Args:
        s (str): The input string to be modified.
        replacements (dict): Dictionary of replacements where the key is the substring to replace and the value is the replacement.

    Returns:
        str: The modified string with all replacements applied.
    """
    for string_before, string_after in replacements.items():
        s = s.replace(string_before, string_after)

    return s

<<<<<<< HEAD
=======

>>>>>>> b936c256
def rename_columns(df: DataFrame, replacements: dict) -> DataFrame:
    """
    Renames DataFrame columns based on a dictionary of replacement rules.

    Args:
        df (DataFrame): The DataFrame whose columns need renaming.
        replacements (dict): A dictionary with keys as substrings to be replaced and values as their replacements.

    Returns:
        DataFrame: The DataFrame with renamed columns.
    """
    for column_name in df.columns:
        df = df.withColumnRenamed(
            column_name, _string_replace(column_name, replacements)
        )
<<<<<<< HEAD
    return df


def rename_and_cast_columns(
    df: DataFrame, column_mapping: dict = None, cast_type_mapping: dict = None
) -> DataFrame:
    """
    Renames specified columns and optionally casts them to a different data type.

    Args:
        df (DataFrame): The DataFrame whose columns need to be renamed and cast.
        column_mapping (dict, optional): Dictionary specifying columns to rename.
                                         Example: {"Timestamp": "EventTimestamp"}.
        cast_type_mapping (dict, optional): Dictionary specifying columns to cast to specific data types.
                                             Example: {"EventTimestamp": "timestamp"}.

    Returns:
        DataFrame: A DataFrame with renamed and potentially casted columns.
    """
    # Rename columns based on the provided mapping
    if column_mapping:
        for old_name, new_name in column_mapping.items():
            if old_name in df.columns:
                df = df.withColumnRenamed(old_name, new_name)

    # Cast columns based on the provided type mapping
    if cast_type_mapping:
        for col_name, new_type in cast_type_mapping.items():
            if col_name in df.columns:
                df = df.withColumn(col_name, F.col(col_name).cast(new_type))

=======
>>>>>>> b936c256
    return df


def rename_and_cast_columns(
    df: DataFrame, column_mapping: dict = None, cast_type_mapping: dict = None
) -> DataFrame:
    """
    Renames specified columns and optionally casts them to a different data type.

    Args:
        df (DataFrame): The DataFrame whose columns need to be renamed and cast.
        column_mapping (dict, optional): Dictionary specifying columns to rename.
                                         Example: {"Timestamp": "EventTimestamp"}.
        cast_type_mapping (dict, optional): Dictionary specifying columns to cast to specific data types.
                                             Example: {"EventTimestamp": "timestamp"}.

    Returns:
        DataFrame: A DataFrame with renamed and potentially casted columns.
    """
    # Rename columns based on the provided mapping
    if column_mapping:
        for old_name, new_name in column_mapping.items():
            if old_name in df.columns:
                df = df.withColumnRenamed(old_name, new_name)

    # Cast columns based on the provided type mapping
    if cast_type_mapping:
        for col_name, new_type in cast_type_mapping.items():
            if col_name in df.columns:
                df = df.withColumn(col_name, F.col(col_name).cast(new_type))

    return df


def add_columns_that_are_not_in_df(df, column_names: List[str]):
    """Add columns in column_names that are not already in dataframe.

    The new columns are empty. This function can be used before a CAST statement to ensure that all
    expected columns are included in dataframe.
    """
    for column_name in column_names:
        if column_name not in df.columns:
            df = df.withColumn(column_name, F.lit(None))
            print(f'Column "{column_name}" was added.')

    return df


def read_json_from_binary(spark, schema, data_file_path):
    """
    Reads files as binary, parses the JSON content, and ensures that the `input_file_name` is correctly
    associated with each row in the resulting DataFrame.

    Args:
        spark (SparkSession): The Spark session.
        schema (StructType): The schema to enforce on the JSON data.
        data_file_path (str): The path to the data file(s).

    Returns:
        DataFrame: The DataFrame parsed from the JSON content, with `input_file_name` as the first column.
    """
    try:
        # Load all files as binary and extract relevant columns
        binary_df = spark.read.format("binaryFile").load(data_file_path)

        # Add necessary columns including JSON content as string, input file path, and a unique ID
        df_with_filename = (
            binary_df.withColumn("json_string", F.col("content").cast("string"))
            .withColumn("input_file_name", F.col("path"))
            .withColumn("id", F.monotonically_increasing_id())
        )

        # Parse the JSON content using the provided schema
        df_parsed = (
            spark.read.schema(schema)
            .json(
                df_with_filename.select("json_string").rdd.map(
                    lambda row: row.json_string
                )
            )
            .withColumn("id", F.monotonically_increasing_id())
        )

        # Join the parsed DataFrame with the original binary DataFrame on the unique ID
        df_final_with_filename = df_parsed.join(df_with_filename, on="id", how="inner")

        # Drop unnecessary columns after join
        df_final_with_filename = df_final_with_filename.drop(
            "json_string", "content", "path", "modificationTime", "length", "id"
        )

        # Reorder columns to have `input_file_name` as the first column
        columns = ["input_file_name"] + [
            col for col in df_final_with_filename.columns if col != "input_file_name"
        ]
        df_final_with_filename = df_final_with_filename.select(columns)

        return df_final_with_filename

    except Exception as e:
        # Handle and log any errors during processing
        raise RuntimeError(f"Error processing binary JSON files: {str(e)}")


def process_and_flatten_json(spark, config, schema_file_path, data_file_path, helper=None, depth_level=None, type_mapping=None) -> tuple:
    """
    Orchestrates the JSON processing pipeline from schema reading to DataFrame flattening.
    """
    # Use the provided depth_level or fallback to the config value
    depth_level = depth_level if depth_level is not None else config.depth_level

    # If type_mapping is None (default), use reader.get_type_mapping()
    if type_mapping is None:
        type_mapping = reader.get_type_mapping()
<<<<<<< HEAD

    # Convert the JSON schema to PySpark StructType and retrieve the original JSON schema
    schema_json, schema = writer.json_schema_to_spark_struct(schema_file_path)

    # Read and parse the JSON data with binary fallback
    df = read_json_from_binary(spark, schema, data_file_path)

    # Determine the maximum depth of the JSON schema
    max_depth = reader.get_json_depth(schema_json, helper=helper, depth_level=depth_level)

    # Flatten the DataFrame based on the depth level
    df_flattened = flatten_df(df, depth_level=depth_level, max_depth=max_depth, type_mapping=type_mapping)

    # Drop the "input_file_name" column from the original DataFrame
    df = df.drop("input_file_name")

    # Return both the schema DataFrame and the flattened DataFrame
    return df, df_flattened

def create_temp_view_with_most_recent_records(
    spark,  # Pass the Spark session as the first parameter
    view_name: str,
    key_columns: str,  # Explicitly pass key_columns as a comma-separated string
    columns_of_interest: str,  # Explicitly pass columns_of_interest as a comma-separated string
    order_by_columns: list = ["input_file_name DESC"],  # Default order by input_file_name in descending order
    helper=None  # Optional helper for logging
) -> str:
    """
    Creates a temporary view with the most recent version of records based on key columns and ordering logic.

    Args:
        spark (SparkSession): The active Spark session.
        view_name (str): The name of the original view containing the data.
=======

    # Convert the JSON schema to PySpark StructType and retrieve the original JSON schema
    schema_json, schema = writer.json_schema_to_spark_struct(schema_file_path)

    # Read and parse the JSON data with binary fallback
    df = read_json_from_binary(spark, schema, data_file_path)

    # Determine the maximum depth of the JSON schema
    max_depth = reader.get_json_depth(schema_json, helper=helper, depth_level=depth_level)

    # Flatten the DataFrame based on the depth level
    df_flattened = flatten_df(df, depth_level=depth_level, max_depth=max_depth, type_mapping=type_mapping)

    # Drop the "input_file_name" column from the original DataFrame
    df = df.drop("input_file_name")

    # Return both the schema DataFrame and the flattened DataFrame
    return df, df_flattened

def create_temp_view_with_most_recent_records(
    spark,  # Pass the Spark session as the first parameter
    view_name: str,
    key_columns: str,  # Explicitly pass key_columns as a comma-separated string
    columns_of_interest: str,  # Explicitly pass columns_of_interest as a comma-separated string
    order_by_columns: list = ["input_file_name DESC"],  # Default order by input_file_name in descending order
    helper=None  # Optional helper for logging
) -> None:
    """
    Creates a temporary view with the most recent version of records based on key columns and ordering logic.

    Args:
        spark (SparkSession): The active Spark session.
        view_name (str): The name of the temporary view containing the data.
>>>>>>> b936c256
        key_columns (str): A comma-separated string of key columns.
        columns_of_interest (str): A comma-separated string of columns to be included in the final view.
        order_by_columns (list, optional): List of column names used in the ORDER BY clause.
                                           Defaults to ["input_file_name DESC"].
        helper (optional): A logging helper object for writing messages. Defaults to None.

<<<<<<< HEAD
    Returns:
        str: The name of the temporary view created (e.g., "temp_<view_name>").
=======
    Raises:
        ValueError: If key_columns is empty or there is an issue with it.
        Exception: If there is an error executing the SQL query.
>>>>>>> b936c256
    """
    try:
        # Ensure key columns are provided
        if not key_columns:
            raise ValueError("ERROR: No KeyColumns provided!")

        # Create a list of key columns and trim any extra whitespace
        key_columns_list = [col.strip() for col in key_columns.split(',')]

        # Construct the SQL query to create the temporary view
<<<<<<< HEAD
        temp_view_name = f"temp_{view_name}"
        new_data_sql = f"""
        CREATE OR REPLACE TEMPORARY VIEW {temp_view_name} AS
=======
        new_data_sql = f"""
        CREATE OR REPLACE TEMPORARY VIEW temp_{view_name} AS
>>>>>>> b936c256
        SELECT {columns_of_interest}
        FROM (
            SELECT t.*, 
                   row_number() OVER (PARTITION BY {', '.join(key_columns_list)} 
                                      ORDER BY {', '.join(order_by_columns)}) AS rnr
            FROM {view_name} t
        ) x
        WHERE rnr = 1;
        """

        # Log the constructed SQL query for debugging, if helper is available
        if helper:
            helper.write_message(f"Constructed SQL query: {new_data_sql}")

        # Execute the SQL query to create the temporary view
        spark.sql(new_data_sql)
        if helper:
<<<<<<< HEAD
            helper.write_message(f"Temporary view {temp_view_name} created successfully.")

        # Return the name of the temporary view
        return temp_view_name
=======
            helper.write_message(f"Temporary view temp_{view_name} created successfully.")

        # Optionally: Display the DataFrame to verify the result (useful in Databricks or Jupyter)
        # display(spark.sql(f"SELECT * FROM temp_{view_name}"))
>>>>>>> b936c256

    except ValueError as ve:
        if helper:
            helper.write_message(f"Configuration Error: {ve}")
        raise

    except Exception as e:
        if helper:
<<<<<<< HEAD
            helper.write_message(f"Error creating temporary view {temp_view_name}: {e}")
=======
            helper.write_message(f"Error creating temporary view temp_{view_name}: {e}")
>>>>>>> b936c256
        raise<|MERGE_RESOLUTION|>--- conflicted
+++ resolved
@@ -3,10 +3,6 @@
 import pyspark.sql.functions as F
 from pyspark.sql import SparkSession, DataFrame
 from custom_utils.dp_storage import reader, writer
-<<<<<<< HEAD
-=======
-
->>>>>>> b936c256
 
 def _get_array_and_struct_columns(df):
     """Return list with columns (names and types) of either ArrayType or StructType"""
@@ -18,10 +14,6 @@
 
     return complex_columns
 
-<<<<<<< HEAD
-=======
-
->>>>>>> b936c256
 def _get_expanded_columns_with_aliases(df, column_name, layer_separator="_"):
     """Return list of nested columns (pyspark.sql.column.Column) in a column struct. To be used in df.select().
 
@@ -42,10 +34,7 @@
     df = df.withColumn(column_name, F.explode_outer(F.col(column_name)))
     return df
 
-<<<<<<< HEAD
-=======
-
->>>>>>> b936c256
+
 def flatten_struct_column(df, column_name, layer_separator="_"):
     """Return dataframe with flattened struct column."""
     expanded_columns = _get_expanded_columns_with_aliases(
@@ -165,7 +154,7 @@
 
     return df
 
-<<<<<<< HEAD
+
 def flatten_df(
     df: DataFrame,
     depth_level=None,
@@ -255,8 +244,6 @@
 
     return df
 
-=======
->>>>>>> b936c256
 
 def _string_replace(s: str, replacements: dict) -> str:
     """
@@ -274,10 +261,7 @@
 
     return s
 
-<<<<<<< HEAD
-=======
-
->>>>>>> b936c256
+
 def rename_columns(df: DataFrame, replacements: dict) -> DataFrame:
     """
     Renames DataFrame columns based on a dictionary of replacement rules.
@@ -293,7 +277,7 @@
         df = df.withColumnRenamed(
             column_name, _string_replace(column_name, replacements)
         )
-<<<<<<< HEAD
+    
     return df
 
 
@@ -325,8 +309,6 @@
             if col_name in df.columns:
                 df = df.withColumn(col_name, F.col(col_name).cast(new_type))
 
-=======
->>>>>>> b936c256
     return df
 
 
@@ -441,7 +423,6 @@
     # If type_mapping is None (default), use reader.get_type_mapping()
     if type_mapping is None:
         type_mapping = reader.get_type_mapping()
-<<<<<<< HEAD
 
     # Convert the JSON schema to PySpark StructType and retrieve the original JSON schema
     schema_json, schema = writer.json_schema_to_spark_struct(schema_file_path)
@@ -475,55 +456,14 @@
     Args:
         spark (SparkSession): The active Spark session.
         view_name (str): The name of the original view containing the data.
-=======
-
-    # Convert the JSON schema to PySpark StructType and retrieve the original JSON schema
-    schema_json, schema = writer.json_schema_to_spark_struct(schema_file_path)
-
-    # Read and parse the JSON data with binary fallback
-    df = read_json_from_binary(spark, schema, data_file_path)
-
-    # Determine the maximum depth of the JSON schema
-    max_depth = reader.get_json_depth(schema_json, helper=helper, depth_level=depth_level)
-
-    # Flatten the DataFrame based on the depth level
-    df_flattened = flatten_df(df, depth_level=depth_level, max_depth=max_depth, type_mapping=type_mapping)
-
-    # Drop the "input_file_name" column from the original DataFrame
-    df = df.drop("input_file_name")
-
-    # Return both the schema DataFrame and the flattened DataFrame
-    return df, df_flattened
-
-def create_temp_view_with_most_recent_records(
-    spark,  # Pass the Spark session as the first parameter
-    view_name: str,
-    key_columns: str,  # Explicitly pass key_columns as a comma-separated string
-    columns_of_interest: str,  # Explicitly pass columns_of_interest as a comma-separated string
-    order_by_columns: list = ["input_file_name DESC"],  # Default order by input_file_name in descending order
-    helper=None  # Optional helper for logging
-) -> None:
-    """
-    Creates a temporary view with the most recent version of records based on key columns and ordering logic.
-
-    Args:
-        spark (SparkSession): The active Spark session.
-        view_name (str): The name of the temporary view containing the data.
->>>>>>> b936c256
         key_columns (str): A comma-separated string of key columns.
         columns_of_interest (str): A comma-separated string of columns to be included in the final view.
         order_by_columns (list, optional): List of column names used in the ORDER BY clause.
                                            Defaults to ["input_file_name DESC"].
         helper (optional): A logging helper object for writing messages. Defaults to None.
 
-<<<<<<< HEAD
     Returns:
         str: The name of the temporary view created (e.g., "temp_<view_name>").
-=======
-    Raises:
-        ValueError: If key_columns is empty or there is an issue with it.
-        Exception: If there is an error executing the SQL query.
->>>>>>> b936c256
     """
     try:
         # Ensure key columns are provided
@@ -534,14 +474,9 @@
         key_columns_list = [col.strip() for col in key_columns.split(',')]
 
         # Construct the SQL query to create the temporary view
-<<<<<<< HEAD
         temp_view_name = f"temp_{view_name}"
         new_data_sql = f"""
         CREATE OR REPLACE TEMPORARY VIEW {temp_view_name} AS
-=======
-        new_data_sql = f"""
-        CREATE OR REPLACE TEMPORARY VIEW temp_{view_name} AS
->>>>>>> b936c256
         SELECT {columns_of_interest}
         FROM (
             SELECT t.*, 
@@ -559,17 +494,10 @@
         # Execute the SQL query to create the temporary view
         spark.sql(new_data_sql)
         if helper:
-<<<<<<< HEAD
             helper.write_message(f"Temporary view {temp_view_name} created successfully.")
 
         # Return the name of the temporary view
         return temp_view_name
-=======
-            helper.write_message(f"Temporary view temp_{view_name} created successfully.")
-
-        # Optionally: Display the DataFrame to verify the result (useful in Databricks or Jupyter)
-        # display(spark.sql(f"SELECT * FROM temp_{view_name}"))
->>>>>>> b936c256
 
     except ValueError as ve:
         if helper:
@@ -578,9 +506,5 @@
 
     except Exception as e:
         if helper:
-<<<<<<< HEAD
             helper.write_message(f"Error creating temporary view {temp_view_name}: {e}")
-=======
-            helper.write_message(f"Error creating temporary view temp_{view_name}: {e}")
->>>>>>> b936c256
         raise