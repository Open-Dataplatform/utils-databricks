from custom_utils.dp_storage import writer  # Import writer module

def get_merge_destination_details(spark, destination_environment, source_datasetidentifier, helper=None):
    """
    Retrieves the destination path, database name, and table name for merging data.
    """
    # Fetch the destination path and table information based on the environment and dataset identifier
    destination_path = writer.get_destination_path_extended(destination_environment, source_datasetidentifier)
    database_name, table_name = writer.get_databricks_table_info_extended(destination_environment, source_datasetidentifier)
    
    # Log the destination details if helper is provided
    if helper:
        helper.write_message(f"Destination path: {destination_path}")
        helper.write_message(f"Database name: {database_name}")
        helper.write_message(f"Table name: {table_name}")
    
    return destination_path, database_name, table_name

def get_pre_merge_version(spark, database_name, table_name, helper=None):
    """
    Retrieves the current version of the Delta table before the merge.
<<<<<<< HEAD
    """
    try:
        # Fetch the latest version of the Delta table from history
        pre_merge_version = spark.sql(f"DESCRIBE HISTORY {database_name}.{table_name} LIMIT 1") \
                                .select("version").collect()[0][0]
=======

    Args:
        spark (SparkSession): The active Spark session.
        database_name (str): The name of the database.
        table_name (str): The name of the table.
        helper (optional): A logging helper object for writing messages.

    Returns:
        int: The pre-merge version number of the Delta table.
    """
    try:
        # Query the version history of the Delta table to get the latest version before the merge
        pre_merge_version = spark.sql(f"DESCRIBE HISTORY {database_name}.{table_name} LIMIT 1").select("version").collect()[0][0]
>>>>>>> 240f447b
        return pre_merge_version
    except Exception as e:
        if helper:
            helper.write_message(f"Error retrieving pre-merge version: {e}")
        raise

def generate_merge_sql(temp_view_name, database_name, table_name, key_columns, helper=None):
    """
    Constructs the SQL query for the MERGE operation.
    """
<<<<<<< HEAD
    # Construct the match condition for the MERGE operation based on key columns
    match_sql = ' AND '.join([f"s.{col.strip()} = t.{col.strip()}" for col in key_columns.split(',')])

    # Build the MERGE SQL query
=======
    # Construct the match condition based on the provided key columns
    match_sql = ' AND '.join([f"s.{col.strip()} = t.{col.strip()}" for col in key_columns.split(',')])

    # Construct the MERGE SQL statement
>>>>>>> 240f447b
    merge_sql = f"""
    MERGE INTO {database_name}.{table_name} AS t
    USING {temp_view_name} AS s
    ON {match_sql}
    WHEN MATCHED THEN
      UPDATE SET *
    WHEN NOT MATCHED THEN
      INSERT *
    """

    # Log the SQL query for the MERGE operation
    if helper:
        helper.write_message(f"Executing SQL query:\n{'-' * 30}\n{merge_sql.strip()}\n{'-' * 30}")
    
    return merge_sql

def find_duplicate_keys_in_source(spark, temp_view_name, key_column, helper=None):
    """
    Identifies rows in the source data that have duplicate keys.
    """
    duplicate_keys_query = f"""
    SELECT {key_column}, COUNT(*) AS duplicate_count
    FROM {temp_view_name}
    GROUP BY {key_column}
    HAVING COUNT(*) > 1
    """

    # Execute the duplicate check query
    duplicates_df = spark.sql(duplicate_keys_query)

    if duplicates_df.count() == 0:
        if helper:
            helper.write_message("No duplicates found in the source data.")
    else:
        # Log and display the duplicate query only if duplicates are found
        if helper:
            helper.write_message(f"Executing query to find duplicate keys:\n{'-' * 30}\n{duplicate_keys_query.strip()}\n{'-' * 30}")
    
    return duplicates_df

def display_problematic_rows_and_raise_error(spark, temp_view_name, key_column, duplicates_df, helper=None):
    """
    Displays the rows from the source data that have duplicate keys and raises an error if duplicates are found.
    """
    if duplicates_df.count() > 0:
        # Collect the problematic key values
        duplicate_keys = [row[key_column] for row in duplicates_df.collect()]

        # Query to fetch the problematic rows based on duplicate keys
        problematic_rows_query = f"""
        SELECT *
        FROM {temp_view_name}
        WHERE {key_column} IN ({','.join([f"'{key}'" for key in duplicate_keys])})
        """

        if helper:
            helper.write_message(f"Displaying rows with duplicate keys:\n{'-' * 30}\n{problematic_rows_query.strip()}\n{'-' * 30}")

        # Display the problematic rows (limited to 100 for readability)
        problematic_rows_df = spark.sql(problematic_rows_query)
        display(problematic_rows_df.limit(100))

        # Raise an error to stop the process if duplicates are found
        raise ValueError("Duplicate keys found in the source data. Merge operation aborted.")

def execute_merge_and_get_post_version(spark, database_name, table_name, merge_sql, pre_merge_version, helper=None):
    """
    Executes the MERGE operation and calculates the post-merge version.
    """
    try:
<<<<<<< HEAD
        # Execute the MERGE SQL operation
=======
        # Execute the MERGE operation using the constructed SQL
>>>>>>> 240f447b
        spark.sql(merge_sql)
        if helper:
            helper.write_message("Data merged successfully.")
    except Exception as e:
        if helper:
            helper.write_message(f"Error during data merge: {e}")
        raise

<<<<<<< HEAD
    # Calculate the new version after the merge
=======
    # Calculate and return the new version after the merge
>>>>>>> 240f447b
    try:
        post_merge_version = pre_merge_version + 1
        return post_merge_version
    except Exception as e:
        if helper:
            helper.write_message(f"Error calculating post-merge version: {e}")
        raise

def display_newly_merged_data(spark, database_name, table_name, pre_merge_version, post_merge_version, helper=None):
    """
    Displays the data that was newly merged by querying the differences between versions.
<<<<<<< HEAD
    """
    # Query to identify newly merged data by comparing versions
=======

    Args:
        spark (SparkSession): The active Spark session.
        database_name (str): The name of the database.
        table_name (str): The name of the target table.
        pre_merge_version (int): The version of the table before the merge.
        post_merge_version (int): The version of the table after the merge.
        helper (optional): A logging helper object for writing messages.
    """
    # Construct the query to fetch newly merged data by comparing pre and post versions
>>>>>>> 240f447b
    merged_data_sql = f"""
    SELECT * FROM {database_name}.{table_name} VERSION AS OF {post_merge_version}
    EXCEPT
    SELECT * FROM {database_name}.{table_name} VERSION AS OF {pre_merge_version}
    """

    if helper:
        helper.write_message(f"Displaying newly merged data with query:\n{'-' * 30}\n{merged_data_sql.strip()}\n{'-' * 30}")

    try:
        merged_data_df = spark.sql(merged_data_sql)
        
<<<<<<< HEAD
        # Display the results if there are any newly merged rows
=======
        # Display the results if there are any rows returned
>>>>>>> 240f447b
        if merged_data_df.count() == 0:
            if helper:
                helper.write_message("Query returned no results.")
        else:
<<<<<<< HEAD
            helper.write_message(f"Displaying up to 100 rows of the newly merged data:")
=======
>>>>>>> 240f447b
            display(merged_data_df.limit(100))  # Limit the output to 100 rows for clarity
    except Exception as e:
        if helper:
            helper.write_message(f"Error displaying merged data: {e}")
        raise

def manage_data_merge(spark, destination_environment, source_datasetidentifier, temp_view_name, key_columns, helper=None):
    """
    Manages the entire data merge process, from generating the SQL to displaying the merged data.
    """
    # Get the destination details including path, database, and table names
    destination_path, database_name, table_name = get_merge_destination_details(spark, destination_environment, source_datasetidentifier, helper)

<<<<<<< HEAD
    # Check for duplicate keys before performing the merge
    duplicates_df = find_duplicate_keys_in_source(spark, temp_view_name, key_columns, helper)
    display_problematic_rows_and_raise_error(spark, temp_view_name, key_columns, duplicates_df, helper)

=======
>>>>>>> 240f447b
    # Retrieve the current version of the Delta table before the merge
    pre_merge_version = get_pre_merge_version(spark, database_name, table_name, helper)

    # Generate the SQL for the MERGE operation
<<<<<<< HEAD
    merge_sql = generate_merge_sql(temp_view_name, database_name, table_name, key_columns, helper)
=======
    merge_sql = generate_merge_sql(view_name, database_name, table_name, key_columns, helper)
>>>>>>> 240f447b

    # Execute the merge and get the new version after the merge
    post_merge_version = execute_merge_and_get_post_version(spark, database_name, table_name, merge_sql, pre_merge_version, helper)

    # Display the newly merged data for review
    display_newly_merged_data(spark, database_name, table_name, pre_merge_version, post_merge_version, helper)<|MERGE_RESOLUTION|>--- conflicted
+++ resolved
@@ -19,27 +19,11 @@
 def get_pre_merge_version(spark, database_name, table_name, helper=None):
     """
     Retrieves the current version of the Delta table before the merge.
-<<<<<<< HEAD
     """
     try:
         # Fetch the latest version of the Delta table from history
         pre_merge_version = spark.sql(f"DESCRIBE HISTORY {database_name}.{table_name} LIMIT 1") \
                                 .select("version").collect()[0][0]
-=======
-
-    Args:
-        spark (SparkSession): The active Spark session.
-        database_name (str): The name of the database.
-        table_name (str): The name of the table.
-        helper (optional): A logging helper object for writing messages.
-
-    Returns:
-        int: The pre-merge version number of the Delta table.
-    """
-    try:
-        # Query the version history of the Delta table to get the latest version before the merge
-        pre_merge_version = spark.sql(f"DESCRIBE HISTORY {database_name}.{table_name} LIMIT 1").select("version").collect()[0][0]
->>>>>>> 240f447b
         return pre_merge_version
     except Exception as e:
         if helper:
@@ -50,17 +34,10 @@
     """
     Constructs the SQL query for the MERGE operation.
     """
-<<<<<<< HEAD
     # Construct the match condition for the MERGE operation based on key columns
     match_sql = ' AND '.join([f"s.{col.strip()} = t.{col.strip()}" for col in key_columns.split(',')])
 
     # Build the MERGE SQL query
-=======
-    # Construct the match condition based on the provided key columns
-    match_sql = ' AND '.join([f"s.{col.strip()} = t.{col.strip()}" for col in key_columns.split(',')])
-
-    # Construct the MERGE SQL statement
->>>>>>> 240f447b
     merge_sql = f"""
     MERGE INTO {database_name}.{table_name} AS t
     USING {temp_view_name} AS s
@@ -131,11 +108,7 @@
     Executes the MERGE operation and calculates the post-merge version.
     """
     try:
-<<<<<<< HEAD
         # Execute the MERGE SQL operation
-=======
-        # Execute the MERGE operation using the constructed SQL
->>>>>>> 240f447b
         spark.sql(merge_sql)
         if helper:
             helper.write_message("Data merged successfully.")
@@ -144,11 +117,7 @@
             helper.write_message(f"Error during data merge: {e}")
         raise
 
-<<<<<<< HEAD
     # Calculate the new version after the merge
-=======
-    # Calculate and return the new version after the merge
->>>>>>> 240f447b
     try:
         post_merge_version = pre_merge_version + 1
         return post_merge_version
@@ -160,21 +129,8 @@
 def display_newly_merged_data(spark, database_name, table_name, pre_merge_version, post_merge_version, helper=None):
     """
     Displays the data that was newly merged by querying the differences between versions.
-<<<<<<< HEAD
     """
     # Query to identify newly merged data by comparing versions
-=======
-
-    Args:
-        spark (SparkSession): The active Spark session.
-        database_name (str): The name of the database.
-        table_name (str): The name of the target table.
-        pre_merge_version (int): The version of the table before the merge.
-        post_merge_version (int): The version of the table after the merge.
-        helper (optional): A logging helper object for writing messages.
-    """
-    # Construct the query to fetch newly merged data by comparing pre and post versions
->>>>>>> 240f447b
     merged_data_sql = f"""
     SELECT * FROM {database_name}.{table_name} VERSION AS OF {post_merge_version}
     EXCEPT
@@ -187,19 +143,12 @@
     try:
         merged_data_df = spark.sql(merged_data_sql)
         
-<<<<<<< HEAD
         # Display the results if there are any newly merged rows
-=======
-        # Display the results if there are any rows returned
->>>>>>> 240f447b
         if merged_data_df.count() == 0:
             if helper:
                 helper.write_message("Query returned no results.")
         else:
-<<<<<<< HEAD
             helper.write_message(f"Displaying up to 100 rows of the newly merged data:")
-=======
->>>>>>> 240f447b
             display(merged_data_df.limit(100))  # Limit the output to 100 rows for clarity
     except Exception as e:
         if helper:
@@ -213,22 +162,15 @@
     # Get the destination details including path, database, and table names
     destination_path, database_name, table_name = get_merge_destination_details(spark, destination_environment, source_datasetidentifier, helper)
 
-<<<<<<< HEAD
     # Check for duplicate keys before performing the merge
     duplicates_df = find_duplicate_keys_in_source(spark, temp_view_name, key_columns, helper)
     display_problematic_rows_and_raise_error(spark, temp_view_name, key_columns, duplicates_df, helper)
 
-=======
->>>>>>> 240f447b
     # Retrieve the current version of the Delta table before the merge
     pre_merge_version = get_pre_merge_version(spark, database_name, table_name, helper)
 
     # Generate the SQL for the MERGE operation
-<<<<<<< HEAD
     merge_sql = generate_merge_sql(temp_view_name, database_name, table_name, key_columns, helper)
-=======
-    merge_sql = generate_merge_sql(view_name, database_name, table_name, key_columns, helper)
->>>>>>> 240f447b
 
     # Execute the merge and get the new version after the merge
     post_merge_version = execute_merge_and_get_post_version(spark, database_name, table_name, merge_sql, pre_merge_version, helper)
