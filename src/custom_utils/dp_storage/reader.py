--- conflicted
+++ resolved
@@ -3,7 +3,6 @@
 import os
 from pyspark.sql import DataFrame
 from pyspark.sql.types import (
-<<<<<<< HEAD
     StringType,
     BooleanType,
     DoubleType,
@@ -15,10 +14,6 @@
     BinaryType,
     StructType,
     FloatType,
-=======
-    StringType, BooleanType, DoubleType, IntegerType, LongType, TimestampType, DecimalType,
-    DateType, BinaryType, StructType, FloatType
->>>>>>> 3776c83f
 )
 from .connector import get_mount_point_name
 
@@ -188,78 +183,4 @@
             f"Columns of interest (excluding 'input_file_name'): {columns_of_interest_str}"
         )
 
-<<<<<<< HEAD
-=======
-    assert container_from_trigger == config_for_triggered_dataset['container']
-    assert identifier_from_trigger == config_for_triggered_dataset['dataset']
-
-
-def get_json_depth(json_schema, current_depth=0, definitions=None) -> int:
-    """
-    Recursively determines the maximum depth of a JSON schema, including handling references.
-    
-    Args:
-        json_schema (dict): A JSON schema represented as a dictionary.
-        current_depth (int): The current depth level (used internally).
-        definitions (dict, optional): Definitions from the JSON schema to resolve $ref references. Defaults to None.
-    
-    Returns:
-        int: The maximum depth level of the JSON schema.
-    """
-    if definitions is None:
-        definitions = json_schema.get('definitions', {})
-        
-    if isinstance(json_schema, dict):
-        if '$ref' in json_schema:
-            ref_schema = definitions.get(json_schema['$ref'].split('/')[-1], {})
-            return get_json_depth(ref_schema, current_depth, definitions)
-        
-        if 'properties' in json_schema:
-            return max(get_json_depth(v, current_depth + 1, definitions) for v in json_schema['properties'].values())
-        
-        if 'items' in json_schema:
-            return get_json_depth(json_schema['items'], current_depth + 1, definitions)
-        
-        return current_depth
-    return current_depth
-
-
-def get_type_mapping() -> dict:
-    """
-    Returns a dictionary mapping JSON data types to PySpark SQL types.
-    
-    Returns:
-        dict: A dictionary where keys are JSON data types as strings and values are PySpark SQL data types.
-    """
-    return {
-        "string": StringType(),
-        "boolean": BooleanType(),
-        "number": FloatType(),
-        "integer": IntegerType(),
-        "long": LongType(),
-        "double": FloatType(),
-        "array": StringType(),
-        "object": StringType(),
-        "datetime": TimestampType(),
-        "decimal": FloatType(),
-        "date": DateType(),
-        "time": StringType(),
-        "binary": BinaryType()
-    }
-
-def get_columns_of_interest(df: DataFrame) -> str:
-    """
-    Returns the columns of interest as a string, excluding 'input_file_name'.
-    
-    Args:
-        df (DataFrame): A PySpark DataFrame after flattening.
-    
-    Returns:
-        str: A string of columns of interest, excluding 'input_file_name'.
-    """
-    # Exclude 'input_file_name' from the list of columns of interest
-    columns_of_interest = [col for col in df.columns if col != 'input_file_name']
-    columns_of_interest_str = ', '.join(columns_of_interest)
-    
->>>>>>> 3776c83f
     return columns_of_interest_str