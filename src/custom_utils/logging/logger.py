import logging
import functools
import sqlparse
import sys

from pyspark.sql import DataFrame
from pygments import highlight
from pygments.lexers import SqlLexer, PythonLexer
from pygments.formatters import TerminalFormatter

class Logger:
    """
    Custom logger with structured block logging, syntax highlighting, and improved readability.
    """
<<<<<<< HEAD

    ICONS = {
        "debug": "🐞",   # Debugging
        "info": "ℹ️",    # Information
        "warning": "⚠️",  # Warning
        "error": "❌",    # Error
        "critical": "🔥"  # Critical issue
    }

=======
>>>>>>> dbcb018d
    def __init__(self, debug: bool = False, log_to_file: str = None):
        """
        Initialize the Logger with an improved format to prevent duplicate log levels.

        Args:
            debug (bool): Enable debug-level logging if True.
            log_to_file (str, optional): File path to log messages to a file.
        """
        self.debug = debug
        self.logger = logging.getLogger("custom_logger")
        self.logger.propagate = False  # Prevents duplicate logs in Databricks

<<<<<<< HEAD
        if not self.logger.hasHandlers():
            self.logger.setLevel(logging.DEBUG if debug else logging.INFO)

            # Console Handler - ✅ Removes duplicate level formatting
            console_handler = logging.StreamHandler()
            console_formatter = logging.Formatter('%(message)s')  # ✅ Prevents repeated level names
            console_handler.setFormatter(console_formatter)
            self.logger.addHandler(console_handler)

            # File Handler (if provided)
            if log_to_file:
                file_handler = logging.FileHandler(log_to_file)
                file_handler.setFormatter(console_formatter)
                self.logger.addHandler(file_handler)
=======
        # **Prevent logs from propagating to the Databricks root logger**
        self.logger.propagate = False  

        # Prevent duplicate handlers
        if not self.logger.hasHandlers():
            self.logger.setLevel(logging.DEBUG if debug else logging.INFO)

            # Console handler
            console_handler = logging.StreamHandler()
            console_handler.setFormatter(logging.Formatter('[%(levelname)s] - %(message)s'))
            self.logger.addHandler(console_handler)
>>>>>>> dbcb018d

            # File handler (if provided)
            if log_to_file:
                file_handler = logging.FileHandler(log_to_file)
                file_handler.setFormatter(logging.Formatter('[%(levelname)s] - %(message)s'))
                self.logger.addHandler(file_handler)
                
    def set_level(self, debug: bool):
        """Set logging level based on debug flag."""
        self.logger.setLevel(logging.DEBUG if debug else logging.INFO)

    def log_header(self, title: str):
        """Logs a structured header section."""
        separator = "=" * 100
        formatted_title = f" {title} ".center(100, "=")
        print(f"\n{separator}\n{formatted_title}\n{separator}")

    def log_footer(self):
        """Logs a structured footer section."""
        print("-" * 100)

    def log_message(self, message: str, level: str = "info"):
        """
        Log a message with an icon prefix.

        Args:
            message (str): The message to log.
            level (str): Log level ('debug', 'info', 'warning', 'error', 'critical').
        """
        icon = self.ICONS.get(level, "ℹ️")  # Default to info icon
        formatted_message = f"{icon} [{level.upper()}] - {message}"  # ✅ Icon first, level, then message
        log_function = getattr(self.logger, level, self.logger.info)

        log_function(formatted_message)  # ✅ No duplicated level anymore

        if level in {"error", "critical"}:
            raise RuntimeError(message)

    def log_block(self, header, content_lines=None, sql_query=None, python_query=None, level="info"):
        """
<<<<<<< HEAD
        Logs structured blocks for readability while preventing log reordering in Databricks.

        Args:
            header (str): Title of the block.
            content_lines (list, optional): Lines of text inside the block.
            sql_query (str, optional): SQL query to be formatted and highlighted.
            python_query (str, optional): Python query to be formatted and highlighted.
            level (str): Log level ('debug', 'info', 'warning', 'error', 'critical').
        """
=======
        Ensures structured block logging in Databricks by using `print()` instead of `logger.info()`.
        Prevents duplicate `INFO:custom_logger:` output.
        """

>>>>>>> dbcb018d
        separator_length = 100
        start_separator = "=" * separator_length
        formatted_header = f" {header} ".center(separator_length, "=")
        end_separator = "-" * separator_length

<<<<<<< HEAD
        output_lines = [
            "\n" + start_separator,  # ✅ Block Start
=======
        # Force everything to be printed together to avoid reordering in Databricks
        output_lines = [
            "\n" + start_separator,
>>>>>>> dbcb018d
            formatted_header,
            start_separator,
        ]

        # ✅ Log normal text content inside the block
        if content_lines:
<<<<<<< HEAD
            output_lines.extend([f"{self.ICONS.get(level, 'ℹ️')} [{level.upper()}] - {line}" for line in content_lines])

        # ✅ Append block footer only if no separate SQL/Python logs are created
        if not sql_query and not python_query:
            output_lines.append(end_separator)
=======
            output_lines.extend([f"[{level.upper()}] - {line}" for line in content_lines])
>>>>>>> dbcb018d

        # ✅ Print block content first to ensure structured logging
        print("\n".join(output_lines))
        sys.stdout.flush()

        # ✅ Log SQL queries inside the block
        if sql_query:
            output_lines.append(f"SQL Query:\n{sql_query}")

        output_lines.append(end_separator)

<<<<<<< HEAD
        # ✅ Log Python queries inside the block
        if python_query:
            self.log_python_code(python_query, level=level)
=======
        # Print the whole block as a single output to prevent interleaving with Databricks logs
        print("\n".join(output_lines))
        sys.stdout.flush()  # Flush to force ordering in Databricks
>>>>>>> dbcb018d

        # ✅ Ensure SQL/Python logs end with a footer
        if sql_query or python_query:
            sys.stdout.flush()

    def log_sql_query(self, query: str, level: str = "info"):
        """Format and log an SQL query with syntax highlighting."""
        formatted_query = sqlparse.format(query, reindent=True, keyword_case='upper')
        highlighted_query = highlight(formatted_query, SqlLexer(), TerminalFormatter())

        print("\n" + "-" * 100)
        print("📜 SQL Code")
        print("-" * 100)
        print(f"\n{highlighted_query.strip()}\n")
        self.log_footer()

    def log_python_code(self, code: str, level: str = "info"):
        """Format and log Python code with syntax highlighting."""
        highlighted_code = highlight(code, PythonLexer(), TerminalFormatter())

        print("\n" + "-" * 100)
        print("🐍 Python Code")
        print("-" * 100)
        print(f"\n{highlighted_code.strip()}\n")
        self.log_footer()

    def log_start(self, method_name: str):
        """Log the start of a method."""
        self.log_message(f"Starting {method_name}...", level="info")

    def log_end(self, method_name: str, success: bool = True, additional_message: str = ""):
        """Log the end of a method with an appropriate icon."""
        
        # ✅ Determine the correct icon based on success or failure
        icon = "✅" if success else self.ICONS.get("warning", "⚠️")  # Defaults to warning if failure

        status = "successfully" if success else "with warnings or issues"
        formatted_message = f"{icon} Finished {method_name} {status}. {additional_message}"
        
        # ✅ Log as "info" if success, otherwise "warning" or "error"
        self.log_message(formatted_message, level="info" if success else "warning")

    def log_dataframe_summary(self, df: DataFrame, label: str, level="info"):
        """
        Logs summary information of a DataFrame in a structured block.

        Args:
            df (DataFrame): The DataFrame to summarize.
            label (str): Label for the DataFrame block.
            level (str): Log level ('debug', 'info', etc.).
        """
        if df:
            row_count = df.count()
            column_count = len(df.columns)
            estimated_memory = df.rdd.map(lambda row: len(str(row))).sum() / (1024 * 1024)

            # **Capture Schema as String** (Instead of printing separately)
            schema_str = df._jdf.schema().treeString()

            # ✅ **Remove Explicit Level Formatting** (Let log_block handle it)
            output_lines = [
                f"Estimated Memory Usage: {estimated_memory:.2f} MB",
                f"Rows: {row_count}",
                f"Columns: {column_count}",
                "Schema:\n" + schema_str  # ✅ Schema is included inside the block
            ]

            # ✅ Print everything inside the structured log block
            self.log_block(f"{label} DataFrame Info", content_lines=output_lines, level=level)

    def log_info(self, message):
        """Convenience method for logging informational messages."""
        self.log_message(message, level="info")

    def log_debug(self, message: str):
        """Log a debug message."""
        self.log_message(message, level="debug")

    def log_warning(self, message: str):
        """Log a warning message."""
        self.log_message(message, level="warning")

    def log_error(self, message: str):
        """Log an error message and raise a RuntimeError."""
        self.log_message(message, level="error")

    def log_critical(self, message: str):
        """Log a critical message and raise a RuntimeError."""
        self.log_message(message, level="critical")

    def log_function_entry_exit(self, func):
        """Decorator to log function entry/exit."""
        @functools.wraps(func)
        def wrapper(*args, **kwargs):
            self.log_debug(f"Entering {func.__name__} with args: {args}, kwargs: {kwargs}")
            result = func(*args, **kwargs)
            self.log_debug(f"Exiting {func.__name__} with result: {result}")
            return result
        return wrapper

class LoggerTester:
    def __init__(self):
        self.logger = Logger(debug=True)

    def run_all_tests(self):
        """Runs all tests inside a structured logging block."""
        
        # ✅ Start Logging (Outside the Block)
        self.logger.log_start("Logger Test Suite")

        try:
            self.test_log_messages()
            self.test_log_blocks()
            self.test_log_sql_query()
            self.test_log_python_query()
            self.test_log_sql_in_block()
            self.test_log_python_in_block()
            self.test_dataframe_summary()
            self.test_function_entry_exit()

            # ✅ Success message remains inside the block
            self.logger.log_info("✅ All tests completed successfully.")

        except Exception as e:
            self.logger.log_error(f"❌ An unexpected error occurred: {e}")

        # ✅ Ensure footer is printed at the end of the block
        self.logger.log_footer()

        # ✅ End Logging (Outside the Block)
        self.logger.log_end("Logger Test Suite")

    def test_log_messages(self):
        """Tests log messages at different levels."""
        
        self.logger.log_block("Testing Log Messages", [
            "This is an informational message.",
            "This is a debug message for troubleshooting.",
            "This is a warning message."
        ], level="info")

        try:
            self.logger.log_error("This is an error message. It will raise an exception.")
        except RuntimeError:
            self.logger.log_info("✅ Error handling works correctly.")  # ✅ Inside structured log

        try:
            self.logger.log_critical("This is a critical message. It will also raise an exception.")
        except RuntimeError:
            self.logger.log_info("✅ Critical error handling works correctly.")  # ✅ Inside structured log

    def test_log_blocks(self):
        """Tests structured logging blocks."""
        self.logger.log_block("INFO Level Block", ["Informational message."], level="info")
        self.logger.log_block("DEBUG Level Block", ["Debugging details."], level="debug")

    def test_log_sql_query(self):
        """Tests SQL query logging."""
        sql_query = "SELECT * FROM users WHERE age > 30"
        self.logger.log_sql_query(sql_query)

    def test_log_python_query(self):
        """Tests Python code logging."""
        python_code = "def hello():\n    print('Hello, world!')"
        self.logger.log_python_code(python_code)

    def test_log_sql_in_block(self):
        """Tests logging an SQL query inside a structured block."""
        sql_query = """
        SELECT PipelineId,
               COUNT(*) AS duplicate_count
        FROM view_pipelines_df
        GROUP BY PipelineId
        HAVING COUNT(*) > 1
        """
        self.logger.log_block("SQL Validation Query", sql_query=sql_query)

    def test_log_python_in_block(self):
        """Tests logging a Python script inside a structured block."""
        python_code = """
        def greet(name):
            print(f"Hello, {name}!")

        greet('World')
        """
        self.logger.log_block("Python Code Execution", python_query=python_code)

    def test_dataframe_summary(self):
        """Tests DataFrame summary logging."""
        from pyspark.sql import SparkSession
        spark = SparkSession.builder.appName("LoggerTest").getOrCreate()
        df = spark.createDataFrame([(1, "Alice"), (2, "Bob")], ["ID", "Name"])
        self.logger.log_dataframe_summary(df, label="Test DataFrame")

    def test_function_entry_exit(self):
        """Tests function entry/exit logging."""
        @self.logger.log_function_entry_exit
        def sample_function(x, y):
            return x + y

        sample_function(5, 10)<|MERGE_RESOLUTION|>--- conflicted
+++ resolved
@@ -12,8 +12,6 @@
     """
     Custom logger with structured block logging, syntax highlighting, and improved readability.
     """
-<<<<<<< HEAD
-
     ICONS = {
         "debug": "🐞",   # Debugging
         "info": "ℹ️",    # Information
@@ -22,8 +20,6 @@
         "critical": "🔥"  # Critical issue
     }
 
-=======
->>>>>>> dbcb018d
     def __init__(self, debug: bool = False, log_to_file: str = None):
         """
         Initialize the Logger with an improved format to prevent duplicate log levels.
@@ -36,7 +32,6 @@
         self.logger = logging.getLogger("custom_logger")
         self.logger.propagate = False  # Prevents duplicate logs in Databricks
 
-<<<<<<< HEAD
         if not self.logger.hasHandlers():
             self.logger.setLevel(logging.DEBUG if debug else logging.INFO)
 
@@ -51,19 +46,6 @@
                 file_handler = logging.FileHandler(log_to_file)
                 file_handler.setFormatter(console_formatter)
                 self.logger.addHandler(file_handler)
-=======
-        # **Prevent logs from propagating to the Databricks root logger**
-        self.logger.propagate = False  
-
-        # Prevent duplicate handlers
-        if not self.logger.hasHandlers():
-            self.logger.setLevel(logging.DEBUG if debug else logging.INFO)
-
-            # Console handler
-            console_handler = logging.StreamHandler()
-            console_handler.setFormatter(logging.Formatter('[%(levelname)s] - %(message)s'))
-            self.logger.addHandler(console_handler)
->>>>>>> dbcb018d
 
             # File handler (if provided)
             if log_to_file:
@@ -104,7 +86,6 @@
 
     def log_block(self, header, content_lines=None, sql_query=None, python_query=None, level="info"):
         """
-<<<<<<< HEAD
         Logs structured blocks for readability while preventing log reordering in Databricks.
 
         Args:
@@ -114,40 +95,24 @@
             python_query (str, optional): Python query to be formatted and highlighted.
             level (str): Log level ('debug', 'info', 'warning', 'error', 'critical').
         """
-=======
-        Ensures structured block logging in Databricks by using `print()` instead of `logger.info()`.
-        Prevents duplicate `INFO:custom_logger:` output.
-        """
-
->>>>>>> dbcb018d
         separator_length = 100
         start_separator = "=" * separator_length
         formatted_header = f" {header} ".center(separator_length, "=")
         end_separator = "-" * separator_length
 
-<<<<<<< HEAD
         output_lines = [
             "\n" + start_separator,  # ✅ Block Start
-=======
-        # Force everything to be printed together to avoid reordering in Databricks
-        output_lines = [
-            "\n" + start_separator,
->>>>>>> dbcb018d
             formatted_header,
             start_separator,
         ]
 
         # ✅ Log normal text content inside the block
         if content_lines:
-<<<<<<< HEAD
             output_lines.extend([f"{self.ICONS.get(level, 'ℹ️')} [{level.upper()}] - {line}" for line in content_lines])
 
         # ✅ Append block footer only if no separate SQL/Python logs are created
         if not sql_query and not python_query:
             output_lines.append(end_separator)
-=======
-            output_lines.extend([f"[{level.upper()}] - {line}" for line in content_lines])
->>>>>>> dbcb018d
 
         # ✅ Print block content first to ensure structured logging
         print("\n".join(output_lines))
@@ -159,15 +124,9 @@
 
         output_lines.append(end_separator)
 
-<<<<<<< HEAD
         # ✅ Log Python queries inside the block
         if python_query:
             self.log_python_code(python_query, level=level)
-=======
-        # Print the whole block as a single output to prevent interleaving with Databricks logs
-        print("\n".join(output_lines))
-        sys.stdout.flush()  # Flush to force ordering in Databricks
->>>>>>> dbcb018d
 
         # ✅ Ensure SQL/Python logs end with a footer
         if sql_query or python_query:
