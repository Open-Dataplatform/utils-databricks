--- conflicted
+++ resolved
@@ -14,7 +14,6 @@
             "environmentMetadata": null,
             "language": "python",
             "notebookMetadata": {
-<<<<<<< HEAD
                 "pythonIndentUnit": 2
             },
             "notebookName": "s-data_group__entityname (4)",
@@ -48,21 +47,6 @@
                 "DestinationStorageAccount": {
                     "currentValue": "dpuniformstoragetest",
                     "nuid": "8f9c9602-ee15-4b5b-90a8-a42f499d89a2",
-=======
-                "mostRecentlyExecutedCommandWithImplicitDF": {
-                    "commandId": 3982113827753665,
-                    "dataframes": [
-                        "_sqldf"
-                    ]
-                },
-                "pythonIndentUnit": 4
-            },
-            "notebookName": "s-data_group__entityname",
-            "widgets": {
-                "DestinationStorageAccount": {
-                    "currentValue": "dpuniformstoragetest",
-                    "nuid": "3689540d-d96c-46f7-83dd-4be8c54c7392",
->>>>>>> d59ffa00
                     "typedWidgetInfo": {
                         "autoCreated": false,
                         "defaultValue": "dpuniformstoragetest",
@@ -86,7 +70,6 @@
                         "widgetType": "text"
                     }
                 },
-<<<<<<< HEAD
                 "FeedbackColumn": {
                     "currentValue": "EventTimestamp",
                     "nuid": "b2ea58eb-287a-4dae-9e46-9c0c004ee5e7",
@@ -116,11 +99,6 @@
                 "KeyColumns": {
                     "currentValue": "Guid",
                     "nuid": "6b2e84fd-ea3c-4b02-ab3b-6580e5ba0dfb",
-=======
-                "KeyColumns": {
-                    "currentValue": "Unit_GSRN",
-                    "nuid": "4be4f98a-4bcb-4106-85b0-2e6330a7a225",
->>>>>>> d59ffa00
                     "typedWidgetInfo": {
                         "autoCreated": false,
                         "defaultValue": "Unit_GSRN",
@@ -133,12 +111,7 @@
                         "parameterDataType": "String"
                     },
                     "widgetInfo": {
-<<<<<<< HEAD
                         "defaultValue": "Guid",
-=======
-                        "widgetType": "text",
-                        "defaultValue": "Unit_GSRN",
->>>>>>> d59ffa00
                         "label": "Key Columns",
                         "name": "KeyColumns",
                         "options": {
@@ -149,15 +122,9 @@
                         "widgetType": "text"
                     }
                 },
-<<<<<<< HEAD
                 "SchemaFolderName": {
                     "currentValue": "schemachecks",
                     "nuid": "409029fc-dd3a-4c19-bebb-a38a2a1534ab",
-=======
-                "SheetName": {
-                    "currentValue": "Sheet",
-                    "nuid": "dc30c2eb-7899-40f5-8900-f8f4fa4905b0",
->>>>>>> d59ffa00
                     "typedWidgetInfo": {
                         "autoCreated": false,
                         "defaultValue": "Sheet",
@@ -170,16 +137,9 @@
                         "parameterDataType": "String"
                     },
                     "widgetInfo": {
-<<<<<<< HEAD
                         "defaultValue": "schemachecks",
                         "label": "Schema Folder Name",
                         "name": "SchemaFolderName",
-=======
-                        "widgetType": "text",
-                        "defaultValue": "Sheet",
-                        "label": "Sheet Name",
-                        "name": "SheetName",
->>>>>>> d59ffa00
                         "options": {
                             "autoCreated": null,
                             "validationRegex": null,
@@ -190,11 +150,7 @@
                 },
                 "SourceContainer": {
                     "currentValue": "landing",
-<<<<<<< HEAD
                     "nuid": "328130e1-e52c-4f71-9a9a-2c920fde1adf",
-=======
-                    "nuid": "c896bb9e-1c71-466f-a892-34ccf40647ea",
->>>>>>> d59ffa00
                     "typedWidgetInfo": {
                         "autoCreated": false,
                         "defaultValue": "landing",
@@ -219,13 +175,8 @@
                     }
                 },
                 "SourceDatasetidentifier": {
-<<<<<<< HEAD
                     "currentValue": "triton__flow_plans",
                     "nuid": "68ae87f4-b780-4841-bfe8-a795c0994991",
-=======
-                    "currentValue": "pluto_pc__units_scadamw",
-                    "nuid": "e5569fb7-5719-40d3-a127-fe8c4dc4c265",
->>>>>>> d59ffa00
                     "typedWidgetInfo": {
                         "autoCreated": false,
                         "defaultValue": "pluto_pc__units_scadamw",
@@ -238,12 +189,7 @@
                         "parameterDataType": "String"
                     },
                     "widgetInfo": {
-<<<<<<< HEAD
                         "defaultValue": "triton__flow_plans",
-=======
-                        "widgetType": "text",
-                        "defaultValue": "pluto_pc__units_scadamw",
->>>>>>> d59ffa00
                         "label": "Source Datasetidentifier",
                         "name": "SourceDatasetidentifier",
                         "options": {
@@ -256,11 +202,7 @@
                 },
                 "SourceFileName": {
                     "currentValue": "*",
-<<<<<<< HEAD
                     "nuid": "e1382faa-eab3-4164-99a0-31ef585e3cdc",
-=======
-                    "nuid": "e65081d3-1937-4b6b-ba26-ec539416ab7a",
->>>>>>> d59ffa00
                     "typedWidgetInfo": {
                         "autoCreated": false,
                         "defaultValue": "triton__flow_plans-202408*",
@@ -286,11 +228,7 @@
                 },
                 "SourceStorageAccount": {
                     "currentValue": "dplandingstoragetest",
-<<<<<<< HEAD
                     "nuid": "b20e6458-5990-40d9-894b-c765ea959596",
-=======
-                    "nuid": "c1fa6c92-0ce4-4f04-8d32-4dd1cb352a56",
->>>>>>> d59ffa00
                     "typedWidgetInfo": {
                         "autoCreated": false,
                         "defaultValue": "dplandingstoragetest",
@@ -346,25 +284,17 @@
                         "rowLimit": 10000
                     },
                     "inputWidgets": {},
-<<<<<<< HEAD
                     "nuid": "91d6f570-2e91-4fcf-9d4a-5650142d03ac",
-=======
-                    "nuid": "e602c5c8-8a15-424b-9b7f-e52cf55125d3",
->>>>>>> d59ffa00
-                    "showTitle": false,
-                    "tableResultSettingsMap": {},
-                    "title": ""
-                },
-                "extensions": {
-                    "azuredatastudio": {
-                        "views": []
-                    }
-                },
-<<<<<<< HEAD
+                    "showTitle": false,
+                    "tableResultSettingsMap": {},
+                    "title": ""
+                },
+                "extensions": {
+                    "azuredatastudio": {
+                        "views": []
+                    }
+                },
                 "azdata_cell_guid": "fd433a0d-396a-47fe-94f6-329345c22442"
-=======
-                "azdata_cell_guid": "c1be54fc-eb30-440f-bfea-d1cd2715457f"
->>>>>>> d59ffa00
             }
         },
         {
@@ -379,31 +309,22 @@
                         "rowLimit": 10000
                     },
                     "inputWidgets": {},
-<<<<<<< HEAD
                     "nuid": "9b4bc7d6-2bdd-4ed4-b303-72eec5c0ecf7",
-=======
-                    "nuid": "a90d57bb-152f-4f11-af00-24f1cb0c63e7",
->>>>>>> d59ffa00
-                    "showTitle": false,
-                    "tableResultSettingsMap": {},
-                    "title": ""
-                },
-                "extensions": {
-                    "azuredatastudio": {
-                        "views": []
-                    }
-                },
-<<<<<<< HEAD
+                    "showTitle": false,
+                    "tableResultSettingsMap": {},
+                    "title": ""
+                },
+                "extensions": {
+                    "azuredatastudio": {
+                        "views": []
+                    }
+                },
                 "azdata_cell_guid": "68f54a4a-2575-4443-9333-f04716296a30"
-=======
-                "azdata_cell_guid": "be34d542-f25d-4f4e-bcfc-730cbdb157ce"
->>>>>>> d59ffa00
-            }
-        },
-        {
-            "cell_type": "markdown",
-            "source": [
-<<<<<<< HEAD
+            }
+        },
+        {
+            "cell_type": "markdown",
+            "source": [
                 "### triton__flow_plans example"
             ],
             "metadata": {
@@ -416,28 +337,14 @@
                     "nuid": "9943383f-3782-46a9-b346-f03df428aa16",
                     "showTitle": false,
                     "tableResultSettingsMap": {},
-=======
-                "### triton__flow_plans"
-            ],
-            "metadata": {
-                "application/vnd.databricks.v1+cell": {
-                    "cellMetadata": {},
-                    "inputWidgets": {},
-                    "nuid": "699f8e79-1d89-4339-bc4d-ee86590f6b01",
-                    "showTitle": false,
->>>>>>> d59ffa00
-                    "title": ""
-                },
-                "extensions": {
-                    "azuredatastudio": {
-                        "views": []
-                    }
-                },
-<<<<<<< HEAD
+                    "title": ""
+                },
+                "extensions": {
+                    "azuredatastudio": {
+                        "views": []
+                    }
+                },
                 "azdata_cell_guid": "0092d035-617b-4d48-83c8-2877aa7cf3a3"
-=======
-                "azdata_cell_guid": "4b55665e-0f9b-41ef-a3ce-0572dfa7a6cb"
->>>>>>> d59ffa00
             }
         },
         {
@@ -466,25 +373,17 @@
                 "application/vnd.databricks.v1+cell": {
                     "cellMetadata": {},
                     "inputWidgets": {},
-<<<<<<< HEAD
                     "nuid": "33458930-22c5-475d-a860-c19e0e1b26c1",
-=======
-                    "nuid": "3f5ec574-eca6-40c0-a6e7-a68670b5ee12",
->>>>>>> d59ffa00
-                    "showTitle": false,
-                    "tableResultSettingsMap": {},
-                    "title": ""
-                },
-                "extensions": {
-                    "azuredatastudio": {
-                        "views": []
-                    }
-                },
-<<<<<<< HEAD
+                    "showTitle": false,
+                    "tableResultSettingsMap": {},
+                    "title": ""
+                },
+                "extensions": {
+                    "azuredatastudio": {
+                        "views": []
+                    }
+                },
                 "azdata_cell_guid": "305c9d46-97af-43ba-bf3b-b422e25d26fe"
-=======
-                "azdata_cell_guid": "c06b2b10-cf5a-4daa-b810-934f4f523b48"
->>>>>>> d59ffa00
             },
             "outputs": [],
             "execution_count": null
@@ -501,25 +400,17 @@
                         "rowLimit": 10000
                     },
                     "inputWidgets": {},
-<<<<<<< HEAD
                     "nuid": "865b9ef9-d2b9-43cb-b0fb-80c337bf6939",
-=======
-                    "nuid": "5ff90a25-0143-4fe6-aedf-639ea0b44c32",
->>>>>>> d59ffa00
-                    "showTitle": false,
-                    "tableResultSettingsMap": {},
-                    "title": ""
-                },
-                "extensions": {
-                    "azuredatastudio": {
-                        "views": []
-                    }
-                },
-<<<<<<< HEAD
+                    "showTitle": false,
+                    "tableResultSettingsMap": {},
+                    "title": ""
+                },
+                "extensions": {
+                    "azuredatastudio": {
+                        "views": []
+                    }
+                },
                 "azdata_cell_guid": "c5fc33e1-2eda-42c6-a6e8-89b25295047c"
-=======
-                "azdata_cell_guid": "ace57944-7954-4062-b87e-afac189be521"
->>>>>>> d59ffa00
             }
         },
         {
@@ -534,25 +425,17 @@
                         "rowLimit": 10000
                     },
                     "inputWidgets": {},
-<<<<<<< HEAD
                     "nuid": "e483a538-51df-4032-8f96-15f724c849a0",
-=======
-                    "nuid": "34a26ace-6bd2-437e-affe-78245e27e12f",
->>>>>>> d59ffa00
-                    "showTitle": false,
-                    "tableResultSettingsMap": {},
-                    "title": ""
-                },
-                "extensions": {
-                    "azuredatastudio": {
-                        "views": []
-                    }
-                },
-<<<<<<< HEAD
+                    "showTitle": false,
+                    "tableResultSettingsMap": {},
+                    "title": ""
+                },
+                "extensions": {
+                    "azuredatastudio": {
+                        "views": []
+                    }
+                },
                 "azdata_cell_guid": "7d36af6a-bb5b-4c26-9ca9-4c2001701fe3"
-=======
-                "azdata_cell_guid": "45adbfe1-1b1e-4d9a-912c-83099d4ae4c3"
->>>>>>> d59ffa00
             }
         },
         {
@@ -565,38 +448,26 @@
                 "# %pip uninstall databricks-custom-utils -y\n",
                 "\n",
                 "# Install the package from the GitHub repository's specified branch.\n",
-<<<<<<< HEAD
                 "%pip install git+https://github.com/Open-Dataplatform/utils-databricks.git@v0.6.8 sqlparse openpyxl"
-=======
-                "%pip install git+https://github.com/xazms/utils-databricks.git@v0.6.7 sqlparse openpyxl"
->>>>>>> d59ffa00
-            ],
-            "metadata": {
-                "application/vnd.databricks.v1+cell": {
-                    "cellMetadata": {
-                        "byteLimit": 2048000,
-                        "rowLimit": 10000
-                    },
-                    "inputWidgets": {},
-<<<<<<< HEAD
+            ],
+            "metadata": {
+                "application/vnd.databricks.v1+cell": {
+                    "cellMetadata": {
+                        "byteLimit": 2048000,
+                        "rowLimit": 10000
+                    },
+                    "inputWidgets": {},
                     "nuid": "1bb19bf2-9f0e-4035-a2e8-2972dcdf0d59",
-=======
-                    "nuid": "ef6658fb-762e-4f66-8957-cb493a2a96a0",
->>>>>>> d59ffa00
-                    "showTitle": false,
-                    "tableResultSettingsMap": {},
-                    "title": ""
-                },
-                "extensions": {
-                    "azuredatastudio": {
-                        "views": []
-                    }
-                },
-<<<<<<< HEAD
+                    "showTitle": false,
+                    "tableResultSettingsMap": {},
+                    "title": ""
+                },
+                "extensions": {
+                    "azuredatastudio": {
+                        "views": []
+                    }
+                },
                 "azdata_cell_guid": "fee47c51-88e7-42ea-8af2-ac2e6f587a92"
-=======
-                "azdata_cell_guid": "aa03adda-f138-49f2-a2bc-25bde425ec6e"
->>>>>>> d59ffa00
             },
             "outputs": [],
             "execution_count": null
@@ -613,25 +484,17 @@
                         "rowLimit": 10000
                     },
                     "inputWidgets": {},
-<<<<<<< HEAD
                     "nuid": "bb5400bd-4075-482b-89e0-056935c69e6b",
-=======
-                    "nuid": "de92c36b-420c-44c8-9b28-805f8f9fecd8",
->>>>>>> d59ffa00
-                    "showTitle": false,
-                    "tableResultSettingsMap": {},
-                    "title": ""
-                },
-                "extensions": {
-                    "azuredatastudio": {
-                        "views": []
-                    }
-                },
-<<<<<<< HEAD
+                    "showTitle": false,
+                    "tableResultSettingsMap": {},
+                    "title": ""
+                },
+                "extensions": {
+                    "azuredatastudio": {
+                        "views": []
+                    }
+                },
                 "azdata_cell_guid": "76c0da30-7d13-4951-b262-adcd51eb3a51"
-=======
-                "azdata_cell_guid": "84ab922e-1c4a-4ac3-812c-5319a64b4d1c"
->>>>>>> d59ffa00
             }
         },
         {
@@ -656,25 +519,17 @@
                         "rowLimit": 10000
                     },
                     "inputWidgets": {},
-<<<<<<< HEAD
                     "nuid": "04df52b8-c792-4a99-a6a9-1bdfbf39083f",
-=======
-                    "nuid": "20279d90-eed3-46a5-ad72-74c0c4874014",
->>>>>>> d59ffa00
-                    "showTitle": false,
-                    "tableResultSettingsMap": {},
-                    "title": ""
-                },
-                "extensions": {
-                    "azuredatastudio": {
-                        "views": []
-                    }
-                },
-<<<<<<< HEAD
+                    "showTitle": false,
+                    "tableResultSettingsMap": {},
+                    "title": ""
+                },
+                "extensions": {
+                    "azuredatastudio": {
+                        "views": []
+                    }
+                },
                 "azdata_cell_guid": "5607266a-d747-4cca-b81f-02714d849f38"
-=======
-                "azdata_cell_guid": "aba0723c-2353-4b37-bb92-0ce58769434d"
->>>>>>> d59ffa00
             },
             "outputs": [],
             "execution_count": null
@@ -691,25 +546,17 @@
                         "rowLimit": 10000
                     },
                     "inputWidgets": {},
-<<<<<<< HEAD
                     "nuid": "a9e5fd88-287b-4eee-87aa-4a0f6cf4f40b",
-=======
-                    "nuid": "6c1c19a6-aadc-49ad-9243-3cbca14c9a62",
->>>>>>> d59ffa00
-                    "showTitle": false,
-                    "tableResultSettingsMap": {},
-                    "title": ""
-                },
-                "extensions": {
-                    "azuredatastudio": {
-                        "views": []
-                    }
-                },
-<<<<<<< HEAD
+                    "showTitle": false,
+                    "tableResultSettingsMap": {},
+                    "title": ""
+                },
+                "extensions": {
+                    "azuredatastudio": {
+                        "views": []
+                    }
+                },
                 "azdata_cell_guid": "d3269e6f-415d-4f33-bc41-1c5fc52476af"
-=======
-                "azdata_cell_guid": "52904819-339e-42dc-be73-36747b0c5f61"
->>>>>>> d59ffa00
             }
         },
         {
@@ -721,38 +568,26 @@
                 "validator = Validator(config, logger=logger, debug=True)\n",
                 "\n",
                 "# Perform validation of schema and source paths, returning validated file folder paths and file type.\n",
-<<<<<<< HEAD
                 "schema_file_path, data_file_path, matched_data_files, data_file_type = validator.verify_paths_and_files()"
-=======
-                "schema_file_path, data_file_path, matched_data_files, data_file_type = validator.verify_paths_and_files()\n"
->>>>>>> d59ffa00
-            ],
-            "metadata": {
-                "application/vnd.databricks.v1+cell": {
-                    "cellMetadata": {
-                        "byteLimit": 2048000,
-                        "rowLimit": 10000
-                    },
-                    "inputWidgets": {},
-<<<<<<< HEAD
+            ],
+            "metadata": {
+                "application/vnd.databricks.v1+cell": {
+                    "cellMetadata": {
+                        "byteLimit": 2048000,
+                        "rowLimit": 10000
+                    },
+                    "inputWidgets": {},
                     "nuid": "9f795e18-aff1-42e5-8352-2fbc79a2cc4e",
-=======
-                    "nuid": "dcc54939-aef2-4920-92ef-e00b2ad79c82",
->>>>>>> d59ffa00
-                    "showTitle": false,
-                    "tableResultSettingsMap": {},
-                    "title": ""
-                },
-                "extensions": {
-                    "azuredatastudio": {
-                        "views": []
-                    }
-                },
-<<<<<<< HEAD
+                    "showTitle": false,
+                    "tableResultSettingsMap": {},
+                    "title": ""
+                },
+                "extensions": {
+                    "azuredatastudio": {
+                        "views": []
+                    }
+                },
                 "azdata_cell_guid": "49911712-6405-4b28-8d65-260e273514c5"
-=======
-                "azdata_cell_guid": "ae67be92-bf62-4755-be05-30d467aaee56"
->>>>>>> d59ffa00
             },
             "outputs": [],
             "execution_count": null
@@ -766,21 +601,16 @@
                 "application/vnd.databricks.v1+cell": {
                     "cellMetadata": {},
                     "inputWidgets": {},
-<<<<<<< HEAD
                     "nuid": "20f58662-00e1-43f6-a1f3-ad5cb2660fa9",
-=======
-                    "nuid": "9c77336f-155b-4e51-acca-c6bbfdb4d6be",
->>>>>>> d59ffa00
-                    "showTitle": false,
-                    "tableResultSettingsMap": {},
-                    "title": ""
-                },
-                "extensions": {
-                    "azuredatastudio": {
-                        "views": []
-                    }
-                },
-<<<<<<< HEAD
+                    "showTitle": false,
+                    "tableResultSettingsMap": {},
+                    "title": ""
+                },
+                "extensions": {
+                    "azuredatastudio": {
+                        "views": []
+                    }
+                },
                 "azdata_cell_guid": "797cf896-5396-4986-ae43-007e3813173c"
             }
         },
@@ -837,9 +667,6 @@
                     }
                 },
                 "azdata_cell_guid": "9e176c60-3ef8-498b-810a-0c72ddf24006"
-=======
-                "azdata_cell_guid": "2b693b81-a547-49d1-bef7-49eb92450d2f"
->>>>>>> d59ffa00
             }
         },
         {
@@ -854,25 +681,17 @@
                         "rowLimit": 10000
                     },
                     "inputWidgets": {},
-<<<<<<< HEAD
                     "nuid": "fdf8afdb-163a-4f9c-9faa-491c683f3c40",
-=======
-                    "nuid": "dc185e7b-2077-425b-ae45-9da1183f5cb8",
->>>>>>> d59ffa00
-                    "showTitle": false,
-                    "tableResultSettingsMap": {},
-                    "title": ""
-                },
-                "extensions": {
-                    "azuredatastudio": {
-                        "views": []
-                    }
-                },
-<<<<<<< HEAD
+                    "showTitle": false,
+                    "tableResultSettingsMap": {},
+                    "title": ""
+                },
+                "extensions": {
+                    "azuredatastudio": {
+                        "views": []
+                    }
+                },
                 "azdata_cell_guid": "fddeaa43-4c13-4804-b3e5-51f0b0e97518"
-=======
-                "azdata_cell_guid": "7405a202-fbe0-45d1-b4b8-e87df4128a0b"
->>>>>>> d59ffa00
             }
         },
         {
@@ -889,7 +708,6 @@
                 "    schema_file_path=schema_file_path,\n",
                 "    data_file_path=data_file_path,\n",
                 "    file_type=data_file_type,\n",
-<<<<<<< HEAD
                 "    matched_data_files=matched_data_files,\n",
                 "    depth_level=depth_level,\n",
                 "    sheet_name=sheet_name,\n",
@@ -901,12 +719,6 @@
                 "    .withColumnRenamed(\"Timestamp\", \"EventTimestamp\") \\\n",
                 "    .withColumn(\"EventTimestamp\", col(\"EventTimestamp\").cast(\"timestamp\"))\n",
                 "\n",
-=======
-                "    depth_level=depth_level,\n",
-                "    sheet_name=sheet_name\n",
-                ")\n",
-                "\n",
->>>>>>> d59ffa00
                 "# Display the flattened DataFrame to verify the result (useful in Databricks or Jupyter)\n",
                 "print(\"Initial DataFrame:\")\n",
                 "display(df_initial)\n",
@@ -921,25 +733,17 @@
                         "rowLimit": 10000
                     },
                     "inputWidgets": {},
-<<<<<<< HEAD
                     "nuid": "dfa2b2d0-5f62-4594-beb8-72b931b45b78",
-=======
-                    "nuid": "d2c11ef2-a3dc-43ee-b6c9-74a53ca76c83",
->>>>>>> d59ffa00
-                    "showTitle": false,
-                    "tableResultSettingsMap": {},
-                    "title": ""
-                },
-                "extensions": {
-                    "azuredatastudio": {
-                        "views": []
-                    }
-                },
-<<<<<<< HEAD
+                    "showTitle": false,
+                    "tableResultSettingsMap": {},
+                    "title": ""
+                },
+                "extensions": {
+                    "azuredatastudio": {
+                        "views": []
+                    }
+                },
                 "azdata_cell_guid": "4ad50389-decf-44be-b239-f837cc9dcae0"
-=======
-                "azdata_cell_guid": "7f04d107-49f0-40c5-baf7-34ff16cae124"
->>>>>>> d59ffa00
             },
             "outputs": [],
             "execution_count": null
@@ -956,25 +760,17 @@
                         "rowLimit": 10000
                     },
                     "inputWidgets": {},
-<<<<<<< HEAD
                     "nuid": "62be0de9-345c-498a-a9cd-5befb30b5d20",
-=======
-                    "nuid": "c7b9da00-6171-4fff-8190-94829f15f7d1",
->>>>>>> d59ffa00
-                    "showTitle": false,
-                    "tableResultSettingsMap": {},
-                    "title": ""
-                },
-                "extensions": {
-                    "azuredatastudio": {
-                        "views": []
-                    }
-                },
-<<<<<<< HEAD
+                    "showTitle": false,
+                    "tableResultSettingsMap": {},
+                    "title": ""
+                },
+                "extensions": {
+                    "azuredatastudio": {
+                        "views": []
+                    }
+                },
                 "azdata_cell_guid": "57591261-97ad-442d-ad6c-6d899cabba70"
-=======
-                "azdata_cell_guid": "909390aa-606b-43dd-afd9-87999c4735ba"
->>>>>>> d59ffa00
             }
         },
         {
@@ -989,25 +785,17 @@
                         "rowLimit": 10000
                     },
                     "inputWidgets": {},
-<<<<<<< HEAD
                     "nuid": "44b8795c-c035-4a1d-a8dd-45044b2be1b8",
-=======
-                    "nuid": "f752b46c-45ad-4cf5-a265-4e798f5eb077",
->>>>>>> d59ffa00
-                    "showTitle": false,
-                    "tableResultSettingsMap": {},
-                    "title": ""
-                },
-                "extensions": {
-                    "azuredatastudio": {
-                        "views": []
-                    }
-                },
-<<<<<<< HEAD
+                    "showTitle": false,
+                    "tableResultSettingsMap": {},
+                    "title": ""
+                },
+                "extensions": {
+                    "azuredatastudio": {
+                        "views": []
+                    }
+                },
                 "azdata_cell_guid": "deef8a4c-0bb0-4c81-a37a-5145527a9cbc"
-=======
-                "azdata_cell_guid": "3f27a325-958d-4c68-9b67-e9d53e2d0817"
->>>>>>> d59ffa00
             }
         },
         {
@@ -1026,18 +814,11 @@
                 "    spark=spark,\n",
                 "    df=df_flattened,\n",
                 "    key_columns=key_columns,\n",
-<<<<<<< HEAD
                 "    order_by=key_columns,  # Default order if feedback_column is not provided\n",
                 "    feedback_column=feedback_column,  # Optional column for ordering during duplicate removal\n",
                 "    join_column=key_columns,\n",
                 "    columns_to_exclude=[\"input_file_name\"],\n",
                 "    use_python=False  # Set to True to use Python DataFrame operations; False for SQL\n",
-=======
-                "    order_by=key_columns,\n",
-                "    join_column=key_columns,\n",
-                "    columns_to_exclude=[\"input_file_name\"],\n",
-                "    use_python=False # Set to True to use Python DataFrame operations; False for SQL\n",
->>>>>>> d59ffa00
                 ")"
             ],
             "metadata": {
@@ -1047,25 +828,17 @@
                         "rowLimit": 10000
                     },
                     "inputWidgets": {},
-<<<<<<< HEAD
                     "nuid": "7e165142-cdf0-44d4-ad1c-1cfbe8a4601a",
-=======
-                    "nuid": "ab9e7d3b-80a0-4c63-8ffe-08ba16bf995e",
->>>>>>> d59ffa00
-                    "showTitle": false,
-                    "tableResultSettingsMap": {},
-                    "title": ""
-                },
-                "extensions": {
-                    "azuredatastudio": {
-                        "views": []
-                    }
-                },
-<<<<<<< HEAD
+                    "showTitle": false,
+                    "tableResultSettingsMap": {},
+                    "title": ""
+                },
+                "extensions": {
+                    "azuredatastudio": {
+                        "views": []
+                    }
+                },
                 "azdata_cell_guid": "15929245-8e20-4b27-9ea1-4b765782003b"
-=======
-                "azdata_cell_guid": "44328901-17d2-4518-ac02-e3e1a1b7d103"
->>>>>>> d59ffa00
             },
             "outputs": [],
             "execution_count": null
@@ -1082,25 +855,17 @@
                         "rowLimit": 10000
                     },
                     "inputWidgets": {},
-<<<<<<< HEAD
                     "nuid": "62198c6c-30af-4a1f-af05-eae5f8028a98",
-=======
-                    "nuid": "e9e9aaee-51da-4459-90ec-0ef3218ca3a1",
->>>>>>> d59ffa00
-                    "showTitle": false,
-                    "tableResultSettingsMap": {},
-                    "title": ""
-                },
-                "extensions": {
-                    "azuredatastudio": {
-                        "views": []
-                    }
-                },
-<<<<<<< HEAD
+                    "showTitle": false,
+                    "tableResultSettingsMap": {},
+                    "title": ""
+                },
+                "extensions": {
+                    "azuredatastudio": {
+                        "views": []
+                    }
+                },
                 "azdata_cell_guid": "ad777d28-9f3b-4cce-a345-e5f16166ba84"
-=======
-                "azdata_cell_guid": "a2f32af6-9923-4cd5-b6f9-d18f3fe4a649"
->>>>>>> d59ffa00
             }
         },
         {
@@ -1115,25 +880,17 @@
                         "rowLimit": 10000
                     },
                     "inputWidgets": {},
-<<<<<<< HEAD
                     "nuid": "79e62667-2f75-4b88-897b-074e468b7ca3",
-=======
-                    "nuid": "e172d9ba-561a-4b70-bfa6-38dbc40e37b0",
->>>>>>> d59ffa00
-                    "showTitle": false,
-                    "tableResultSettingsMap": {},
-                    "title": ""
-                },
-                "extensions": {
-                    "azuredatastudio": {
-                        "views": []
-                    }
-                },
-<<<<<<< HEAD
+                    "showTitle": false,
+                    "tableResultSettingsMap": {},
+                    "title": ""
+                },
+                "extensions": {
+                    "azuredatastudio": {
+                        "views": []
+                    }
+                },
                 "azdata_cell_guid": "7af4f8ac-7265-4ce3-9666-56694f3fb929"
-=======
-                "azdata_cell_guid": "7abd6618-0fda-468c-abc4-62f076e8ee2d"
->>>>>>> d59ffa00
             }
         },
         {
@@ -1162,25 +919,17 @@
                         "rowLimit": 10000
                     },
                     "inputWidgets": {},
-<<<<<<< HEAD
                     "nuid": "4fb05974-9a42-4b69-b8a8-45d2bff0045b",
-=======
-                    "nuid": "2e50cf7b-0eb0-4d36-91de-9cff38fc2d22",
->>>>>>> d59ffa00
-                    "showTitle": false,
-                    "tableResultSettingsMap": {},
-                    "title": ""
-                },
-                "extensions": {
-                    "azuredatastudio": {
-                        "views": []
-                    }
-                },
-<<<<<<< HEAD
+                    "showTitle": false,
+                    "tableResultSettingsMap": {},
+                    "title": ""
+                },
+                "extensions": {
+                    "azuredatastudio": {
+                        "views": []
+                    }
+                },
                 "azdata_cell_guid": "161ea6da-31ba-4eae-b26f-f74386c0d7b2"
-=======
-                "azdata_cell_guid": "93263a46-c8c3-45e5-abb3-e6f3cdc26e6d"
->>>>>>> d59ffa00
             },
             "outputs": [],
             "execution_count": null
@@ -1197,25 +946,17 @@
                         "rowLimit": 10000
                     },
                     "inputWidgets": {},
-<<<<<<< HEAD
                     "nuid": "fddb2cb7-435c-4194-b170-98f1d45870f5",
-=======
-                    "nuid": "b93b6263-eb58-449d-bd20-491f5a9973e1",
->>>>>>> d59ffa00
-                    "showTitle": false,
-                    "tableResultSettingsMap": {},
-                    "title": ""
-                },
-                "extensions": {
-                    "azuredatastudio": {
-                        "views": []
-                    }
-                },
-<<<<<<< HEAD
+                    "showTitle": false,
+                    "tableResultSettingsMap": {},
+                    "title": ""
+                },
+                "extensions": {
+                    "azuredatastudio": {
+                        "views": []
+                    }
+                },
                 "azdata_cell_guid": "4145bb1a-3490-4f41-b27f-fe98f8000e7d"
-=======
-                "azdata_cell_guid": "e1471e89-b618-4d47-b38f-ae7d61850685"
->>>>>>> d59ffa00
             }
         },
         {
@@ -1230,25 +971,17 @@
                         "rowLimit": 10000
                     },
                     "inputWidgets": {},
-<<<<<<< HEAD
                     "nuid": "7733a34e-e005-45ad-b39d-516c2d7fa86a",
-=======
-                    "nuid": "967a5bc0-9d9e-4c56-bb3e-d956cb8f1afa",
->>>>>>> d59ffa00
-                    "showTitle": false,
-                    "tableResultSettingsMap": {},
-                    "title": ""
-                },
-                "extensions": {
-                    "azuredatastudio": {
-                        "views": []
-                    }
-                },
-<<<<<<< HEAD
+                    "showTitle": false,
+                    "tableResultSettingsMap": {},
+                    "title": ""
+                },
+                "extensions": {
+                    "azuredatastudio": {
+                        "views": []
+                    }
+                },
                 "azdata_cell_guid": "96677a84-ba8c-4827-b8ac-8a515762563e"
-=======
-                "azdata_cell_guid": "e593e196-d461-4155-9d8a-19845a7828bc"
->>>>>>> d59ffa00
             }
         },
         {
@@ -1258,11 +991,7 @@
                 "notebook_output = storage_manager.generate_feedback_timestamps(\n",
                 "    spark=spark, \n",
                 "    view_name=cleaned_data_view, \n",
-<<<<<<< HEAD
                 "    feedback_column=feedback_column,\n",
-=======
-                "    feedback_column=None,\n",
->>>>>>> d59ffa00
                 "    key_columns=key_columns\n",
                 ")"
             ],
@@ -1273,25 +1002,17 @@
                         "rowLimit": 10000
                     },
                     "inputWidgets": {},
-<<<<<<< HEAD
                     "nuid": "ba93e708-f7c3-4fc3-ac59-d33d8ca6212d",
-=======
-                    "nuid": "9dfa98b8-3e37-4041-a75e-1e5b0a17058b",
->>>>>>> d59ffa00
-                    "showTitle": false,
-                    "tableResultSettingsMap": {},
-                    "title": ""
-                },
-                "extensions": {
-                    "azuredatastudio": {
-                        "views": []
-                    }
-                },
-<<<<<<< HEAD
+                    "showTitle": false,
+                    "tableResultSettingsMap": {},
+                    "title": ""
+                },
+                "extensions": {
+                    "azuredatastudio": {
+                        "views": []
+                    }
+                },
                 "azdata_cell_guid": "19eccd88-4666-4f98-a4ca-05d33d8dc2e2"
-=======
-                "azdata_cell_guid": "a4dbb498-6c7a-4062-8972-5fa932e7c4e5"
->>>>>>> d59ffa00
             },
             "outputs": [],
             "execution_count": null
@@ -1308,25 +1029,17 @@
                         "rowLimit": 10000
                     },
                     "inputWidgets": {},
-<<<<<<< HEAD
                     "nuid": "9575e5b5-8a66-49f4-a2cc-179fb135bd81",
-=======
-                    "nuid": "06ebf856-181a-432a-b387-22bb1515dcb6",
->>>>>>> d59ffa00
-                    "showTitle": false,
-                    "tableResultSettingsMap": {},
-                    "title": ""
-                },
-                "extensions": {
-                    "azuredatastudio": {
-                        "views": []
-                    }
-                },
-<<<<<<< HEAD
+                    "showTitle": false,
+                    "tableResultSettingsMap": {},
+                    "title": ""
+                },
+                "extensions": {
+                    "azuredatastudio": {
+                        "views": []
+                    }
+                },
                 "azdata_cell_guid": "f1538b6b-2fb2-4808-913f-91054149f4c7"
-=======
-                "azdata_cell_guid": "0b36a96a-493b-4da3-af12-bbaaa461541a"
->>>>>>> d59ffa00
             }
         },
         {
@@ -1342,25 +1055,17 @@
                         "rowLimit": 10000
                     },
                     "inputWidgets": {},
-<<<<<<< HEAD
                     "nuid": "21ad0941-ccbc-457c-9c5d-da5728b632d9",
-=======
-                    "nuid": "1c83a0d3-54c7-43aa-9009-a6b482fae7b7",
->>>>>>> d59ffa00
-                    "showTitle": false,
-                    "tableResultSettingsMap": {},
-                    "title": ""
-                },
-                "extensions": {
-                    "azuredatastudio": {
-                        "views": []
-                    }
-                },
-<<<<<<< HEAD
+                    "showTitle": false,
+                    "tableResultSettingsMap": {},
+                    "title": ""
+                },
+                "extensions": {
+                    "azuredatastudio": {
+                        "views": []
+                    }
+                },
                 "azdata_cell_guid": "25c99e7e-4437-434f-b6ee-24dfd4755524"
-=======
-                "azdata_cell_guid": "dc1c6705-189d-45da-801c-234ec1f17b67"
->>>>>>> d59ffa00
             },
             "outputs": [],
             "execution_count": null
