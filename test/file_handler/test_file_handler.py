import pytest
<<<<<<< HEAD
from custom_utils.file_handler.file_handler import FileHandler
from ..test_utils.dbutils_mocker import dbutils_mocker, dbutils
from custom_utils import Config
from ..test_utils.data_generation import generate_files
from datetime import datetime

class TestFileHandler:
    def setup_method(self, method: callable):
        print(f"Setting up {method}")
        
        # Assuming Config is a class that needs to be instantiated for FileHandler
=======
from shutil import rmtree
from datetime import datetime
from pathlib import Path
from custom_utils import Config
from custom_utils.file_handler.file_handler import FileHandler

from ..test_utils.dbutils_mocker import dbutils_mocker, dbutils
from ..test_utils.data_generation import generate_files

class TestFileHandler:
    def setup_method(self):
>>>>>>> 89457678
        self.dbutils: dbutils_mocker = dbutils
        self.dbutils.widgets.dropdown("FileType", "json", ["json", "xml", "xlsx"])
        self.dbutils.widgets.text("SourceStorageAccount", "dplandingstoragetest")
        self.dbutils.widgets.text("DestinationStorageAccount", "dpuniformstoragetest")
        self.dbutils.widgets.text("SourceContainer", "landing")
        self.dbutils.widgets.text("SourceDatasetidentifier", "custom_utils_test_data")
        self.dbutils.widgets.text("SourceFileName", "custom_utils_test_data*")
        self.dbutils.widgets.text("KeyColumns", "A")
        self.dbutils.widgets.text("DepthLevel", "")
        self.dbutils.widgets.text("SchemaFolderName", "schemachecks")

        self.data_path : Path = Path(__file__).parent/self.dbutils.widgets.get("SourceDatasetidentifier")/self.dbutils.widgets.get("SourceStorageAccount") \
            /self.dbutils.widgets.get("SourceDatasetidentifier")

        self.dbutils.widgets.text("unittest_data_path", str(self.data_path.parent.parent))

        generate_files(self.data_path)
        self.config = Config(dbutils=self.dbutils)
        self.config.unpack(globals())
        self.file_handler: FileHandler = FileHandler(config=self.config)
<<<<<<< HEAD

    def teardown_method(self, method: callable):
        print(f"Tearing down {method}")
        del self.file_handler

=======
        
    def teardown_method(self):
        rmtree(self.data_path.parent.parent)
        del self.config
        del self.file_handler
        del self.dbutils
        del self.data_path
        
    def test_manage_paths(self):
        returned_paths: dict[str, str] = self.file_handler.manage_paths()
        
        expected_paths: dict[str, str] = {'data_base_path': str(self.data_path),
                                          'schema_base_path': str((self.data_path.parent/"schemachecks")/self.data_path.name)}
        assert returned_paths == expected_paths
        
>>>>>>> 89457678
    def test_directory_exists(self):
        exists: bool = self.file_handler.directory_exists(str(self.data_path))
        assert exists == True
        #print(self.dbutils.fs.ls("asdfhsjkafdkljshsfa"))
        #exists_not: bool = self.file_handler.directory_exists(f"directory_does_not_exist_{datetime.now()}")
        #with pytest.raises(FileNotFoundError) as except_info:
        exists_not: bool = self.file_handler.directory_exists(f"directory_does_not_exist_{datetime.now()}")
        assert exists_not == False
            
        with pytest.raises(Exception) as except_info:
            error: bool = self.file_handler.directory_exists(None)
<<<<<<< HEAD
            assert error == False
=======
            assert error == False
            
    def test_normalize_path(self):
        normalized_path: str = self.file_handler.normalize_path(str(self.data_path))
        assert normalized_path == f"/{str(self.data_path)}"
>>>>>>> 89457678
<|MERGE_RESOLUTION|>--- conflicted
+++ resolved
@@ -1,17 +1,4 @@
 import pytest
-<<<<<<< HEAD
-from custom_utils.file_handler.file_handler import FileHandler
-from ..test_utils.dbutils_mocker import dbutils_mocker, dbutils
-from custom_utils import Config
-from ..test_utils.data_generation import generate_files
-from datetime import datetime
-
-class TestFileHandler:
-    def setup_method(self, method: callable):
-        print(f"Setting up {method}")
-        
-        # Assuming Config is a class that needs to be instantiated for FileHandler
-=======
 from shutil import rmtree
 from datetime import datetime
 from pathlib import Path
@@ -23,7 +10,6 @@
 
 class TestFileHandler:
     def setup_method(self):
->>>>>>> 89457678
         self.dbutils: dbutils_mocker = dbutils
         self.dbutils.widgets.dropdown("FileType", "json", ["json", "xml", "xlsx"])
         self.dbutils.widgets.text("SourceStorageAccount", "dplandingstoragetest")
@@ -44,13 +30,6 @@
         self.config = Config(dbutils=self.dbutils)
         self.config.unpack(globals())
         self.file_handler: FileHandler = FileHandler(config=self.config)
-<<<<<<< HEAD
-
-    def teardown_method(self, method: callable):
-        print(f"Tearing down {method}")
-        del self.file_handler
-
-=======
         
     def teardown_method(self):
         rmtree(self.data_path.parent.parent)
@@ -66,7 +45,6 @@
                                           'schema_base_path': str((self.data_path.parent/"schemachecks")/self.data_path.name)}
         assert returned_paths == expected_paths
         
->>>>>>> 89457678
     def test_directory_exists(self):
         exists: bool = self.file_handler.directory_exists(str(self.data_path))
         assert exists == True
@@ -78,12 +56,8 @@
             
         with pytest.raises(Exception) as except_info:
             error: bool = self.file_handler.directory_exists(None)
-<<<<<<< HEAD
-            assert error == False
-=======
             assert error == False
             
     def test_normalize_path(self):
         normalized_path: str = self.file_handler.normalize_path(str(self.data_path))
-        assert normalized_path == f"/{str(self.data_path)}"
->>>>>>> 89457678
+        assert normalized_path == f"/{str(self.data_path)}"